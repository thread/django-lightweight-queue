[tool.poetry]
name = "django-lightweight-queue"
version = "4.3.2"
description = "Lightweight & modular queue and cron system for Django"
authors = ["Thread Engineering <tech@thread.com>"]
license = "BSD-3-Clause"
readme = "README.md"
homepage = "https://github.com/thread/django-lightweight-queue/"
include = ["django_lightweight_queue/py.typed"]

classifiers = [
    "Development Status :: 5 - Production/Stable",
    "Framework :: Django",
]

[tool.poetry.dependencies]
python = ">=3.6.1,<4"
django = ">=2.2"
daemonize = "~=2.5.0"
prometheus-client = "~=0.7"
redis = {version = "~=3.*", optional = true}
tqdm = {version = "^4.54.1", optional = true}

[tool.poetry.extras]
redis = ["redis"]
progress = ["tqdm"]

[tool.poetry.dev-dependencies]
# Testing tools
fakeredis = "^1.1.0"

# Linting tools
<<<<<<< HEAD
flake8 = "^3.8.0"
isort = "^4.3.21"
mypy = "^0.910"
=======
flake8 = "^4.0.0"
isort = "^5.10"
mypy = "^0.780"
>>>>>>> e7e0d968

# Flake 8 plugins
flake8-bugbear = "^21.11.29"
flake8-builtins = "^1.5.3"
flake8-coding = "^1.3.2"
flake8-commas = "^2.1.0"
flake8-comprehensions = "^3.7.0"
flake8-debugger = "^4.0.0"
flake8-isort = "^4.1.1"
flake8-mutable = "^1.2.0"
flake8-pep3101 = "^1.3.0"
flake8-tidy-imports = "^4.5.0"

# Type stubs
types-redis = "^4.0.3"

[build-system]
requires = ["poetry>=0.12"]
build-backend = "poetry.masonry.api"<|MERGE_RESOLUTION|>--- conflicted
+++ resolved
@@ -30,15 +30,9 @@
 fakeredis = "^1.1.0"
 
 # Linting tools
-<<<<<<< HEAD
-flake8 = "^3.8.0"
-isort = "^4.3.21"
-mypy = "^0.910"
-=======
 flake8 = "^4.0.0"
 isort = "^5.10"
-mypy = "^0.780"
->>>>>>> e7e0d968
+mypy = "^0.910"
 
 # Flake 8 plugins
 flake8-bugbear = "^21.11.29"
