--- conflicted
+++ resolved
@@ -2,12 +2,8 @@
 
 from django.utils.functional import cached_property
 
-<<<<<<< HEAD
 from .types import QueueName, WorkerNumber
-from .utils import get_queue_counts
-=======
 from .utils import get_queue_counts, get_worker_numbers
->>>>>>> df211364
 from .cron_scheduler import CRON_QUEUE_NAME
 
 
@@ -87,7 +83,7 @@
 
             for worker_num in get_worker_numbers(queue):
                 if (job_number % self.machine_count) + 1 == self.machine_number:  # noqa: S001
-                    worker_names.append((queue, WorkerNumber(worker_num)))
+                    worker_names.append((queue, worker_num))
 
                 job_number += 1
 
@@ -112,13 +108,7 @@
     @cached_property
     def worker_names(self) -> Sequence[Tuple[QueueName, WorkerNumber]]:
         return tuple(
-<<<<<<< HEAD
-            (queue, WorkerNumber(worker_number))
-            for queue, num_workers in sorted(get_queue_counts().items())
-            for worker_number in range(num_workers)
-=======
             (queue, worker_number)
             for queue in sorted(get_queue_counts().keys())
             for worker_number in get_worker_numbers(queue)
->>>>>>> df211364
         )