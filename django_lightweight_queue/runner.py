--- conflicted
+++ resolved
@@ -10,12 +10,8 @@
 from .cron_scheduler import CronScheduler, CRON_QUEUE_NAME, get_cron_config, \
     ensure_queue_workers_for_config
 
-<<<<<<< HEAD
 
 def runner(log, log_filename_fn, touch_filename_fn, machine):
-=======
-def runner(log, log_filename_fn, touch_filename_fn, machine_number, machine_count, only_queue=None):
->>>>>>> a5743f9f
     # Set a dummy title now; multiprocessing will create an extra process
     # which will inherit it - we'll set the real title afterwards
     set_process_title("Internal master process")
@@ -51,30 +47,9 @@
 
     # Some backends may require on-startup logic per-queue, initialise a dummy
     # backend per queue to do so.
-<<<<<<< HEAD
     for queue, _ in machine.worker_names:
         backend = get_backend(queue)
         backend.startup(queue)
-=======
-    for queue in app_settings.WORKERS.keys():
-        if not only_queue or only_queue == queue:
-            backend = get_backend(queue)
-            backend.startup(queue)
-
-    # Used to determine the parallelism split
-    job_number = 1
-
-    for queue, num_workers in sorted(app_settings.WORKERS.iteritems()):
-        if only_queue and only_queue != queue:
-            continue
-
-        for x in range(1, num_workers + 1):
-            # We don't go out of our way to start workers on startup - we let
-            # the "restart if they aren't already running" machinery do its
-            # job.
-            if (job_number % machine_count) + 1 == machine_number:
-                workers[(queue, x)] = None
->>>>>>> a5743f9f
 
     workers = {x: None for x in machine.worker_names}
 
