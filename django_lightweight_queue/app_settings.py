from typing import Any, Dict, List, Union, Callable, Optional, Sequence

from typing_extensions import Protocol

from django.conf import settings as django_settings

from . import constants
from .types import Logger, QueueName


class LongNameAdapter:
    def __init__(self, target: Any) -> None:
        self.target = target

    def __getattr__(self, name: str) -> Any:
        return getattr(self.target, f'{constants.SETTING_NAME_PREFIX}{name}')


class Settings(Protocol):
    WORKERS: Dict[QueueName, int]
    BACKEND: str
    LOGGER_FACTORY: Union[str, Callable[[str], Logger]]

    # Allow per-queue overrides of the backend.
    BACKEND_OVERRIDES: Dict[QueueName, str]
    MIDDLEWARE: Sequence[str]

    # Apps to ignore when looking for tasks. Apps must be specified as the dotted
    # name used in `INSTALLED_APPS`. This is expected to be useful when you need to
    # have a file called `tasks.py` within an app, but don't want
    # django-lightweight-queue to import that file.
    # Note: this _doesn't_ prevent tasks being registered from these apps.
    IGNORE_APPS: Sequence[str]

    REDIS_HOST: str
    REDIS_PORT: int
    REDIS_PASSWORD: Optional[str]
    REDIS_PREFIX: str

    ENABLE_PROMETHEUS: bool
    # Workers will export metrics on this port, and ports following it
    PROMETHEUS_START_PORT: int

    ATOMIC_JOBS: bool


class Defaults(Settings):
    WORKERS: Dict[QueueName, int] = {}
    BACKEND = 'django_lightweight_queue.backends.synchronous.SynchronousBackend'
    LOGGER_FACTORY = 'logging.getLogger'

    BACKEND_OVERRIDES: Dict[QueueName, str] = {}
    MIDDLEWARE = ('django_lightweight_queue.middleware.logging.LoggingMiddleware',)

    IGNORE_APPS: Sequence[str] = ()

    REDIS_HOST = '127.0.0.1'
    REDIS_PORT = 6379
    REDIS_PASSWORD = None
    REDIS_PREFIX = ""

    ENABLE_PROMETHEUS = False

    PROMETHEUS_START_PORT = 9300

    ATOMIC_JOBS = True


class AppSettings:
    def __init__(self, layers: List[Settings]) -> None:
        self._layers = layers

    def add_layer(self, layer: Settings) -> None:
        self._layers.append(layer)

    def __getattr__(self, name: str) -> Any:
        # reverse so that later layers override earlier ones
        for layer in reversed(self._layers):
            if hasattr(layer, name):
                return getattr(layer, name)

<<<<<<< HEAD
        raise AttributeError(f"Sorry, '{name}' is not a valid setting.")
=======
# Backend-specific settings
REDIS_HOST = setting('REDIS_HOST', '127.0.0.1')  # type: str
REDIS_PORT = setting('REDIS_PORT', 6379)  # type: int
REDIS_PASSWORD = setting('REDIS_PASSWORD', None)  # type: Optional[str]
REDIS_DATABASE = setting('REDIS_DATABASE', 0)  # type: int
REDIS_PREFIX = setting('REDIS_PREFIX', '')  # type: str
>>>>>>> f881e7a4


app_settings: Settings = AppSettings(layers=[
    Defaults(),
    LongNameAdapter(django_settings),
])<|MERGE_RESOLUTION|>--- conflicted
+++ resolved
@@ -35,6 +35,7 @@
     REDIS_HOST: str
     REDIS_PORT: int
     REDIS_PASSWORD: Optional[str]
+    REDIS_DATABASE: int
     REDIS_PREFIX: str
 
     ENABLE_PROMETHEUS: bool
@@ -57,6 +58,7 @@
     REDIS_HOST = '127.0.0.1'
     REDIS_PORT = 6379
     REDIS_PASSWORD = None
+    REDIS_DATABASE = 0
     REDIS_PREFIX = ""
 
     ENABLE_PROMETHEUS = False
@@ -79,16 +81,7 @@
             if hasattr(layer, name):
                 return getattr(layer, name)
 
-<<<<<<< HEAD
         raise AttributeError(f"Sorry, '{name}' is not a valid setting.")
-=======
-# Backend-specific settings
-REDIS_HOST = setting('REDIS_HOST', '127.0.0.1')  # type: str
-REDIS_PORT = setting('REDIS_PORT', 6379)  # type: int
-REDIS_PASSWORD = setting('REDIS_PASSWORD', None)  # type: Optional[str]
-REDIS_DATABASE = setting('REDIS_DATABASE', 0)  # type: int
-REDIS_PREFIX = setting('REDIS_PREFIX', '')  # type: str
->>>>>>> f881e7a4
 
 
 app_settings: Settings = AppSettings(layers=[
