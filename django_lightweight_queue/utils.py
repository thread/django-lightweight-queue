import imp
import warnings
import importlib
<<<<<<< HEAD
from typing import (
    Any,
    Set,
    cast,
    List,
    Mapping,
    Callable,
    Iterable,
    Sequence,
    TYPE_CHECKING,
)
=======
from typing import Mapping, Collection
>>>>>>> df211364
from functools import lru_cache

from django.apps import apps
from django.core.exceptions import MiddlewareNotUsed
from django.utils.module_loading import module_has_submodule

from . import constants, app_settings
from .types import Logger, QueueName

if TYPE_CHECKING:
    from .backends.base import BaseBackend

_accepting_implied_queues = True


def load_extra_config(file_path: str) -> None:
    extra_settings = imp.load_source('extra_settings', file_path)

    def get_setting_names(module: object) -> Set[str]:
        return set(name for name in dir(module) if name.isupper())

    def with_prefix(names: Iterable[str]) -> Set[str]:
        return set(
            '{}{}'.format(constants.SETTING_NAME_PREFIX, name)
            for name in names
        )

    setting_names = get_setting_names(app_settings)
    extra_names = get_setting_names(extra_settings)

    unexpected_names = extra_names - with_prefix(setting_names)
    if unexpected_names:
        unexpected_str = "' ,'".join(unexpected_names)
        warnings.warn("Ignoring unexpected setting(s) '{}'.".format(unexpected_str))

    override_names = extra_names - unexpected_names
    for name in override_names:
        short_name = name[len(constants.SETTING_NAME_PREFIX):]
        setattr(app_settings, short_name, getattr(extra_settings, name))


@lru_cache()
def get_path(path: str) -> Any:
    module_name, attr = path.rsplit('.', 1)

    module = importlib.import_module(module_name)

    return getattr(module, attr)


@lru_cache()
def get_backend(queue: QueueName) -> 'BaseBackend':
    return get_path(app_settings.BACKEND_OVERRIDES.get(
        queue,
        app_settings.BACKEND,
    ))()


@lru_cache()
def get_logger(name: str) -> Logger:
    get_logger_fn = app_settings.LOGGER_FACTORY
    if not callable(get_logger_fn):
        get_logger_fn = cast(
            Callable[[str], Logger],
            get_path(app_settings.LOGGER_FACTORY),
        )
    return get_logger_fn(name)


@lru_cache()
def get_middleware() -> List[Any]:
    middleware = []

    for path in app_settings.MIDDLEWARE:
        try:
            middleware.append(get_path(path)())
        except MiddlewareNotUsed:
            pass

    return middleware


def refuse_further_implied_queues() -> None:
    global _accepting_implied_queues
    _accepting_implied_queues = False


def contribute_implied_queue_name(queue: QueueName) -> None:
    if not _accepting_implied_queues:
        raise RuntimeError(
            "Queues have already been enumerated, ensure that "
            "'contribute_implied_queue_name' is called during setup.",
        )
    app_settings.WORKERS.setdefault(queue, 1)


def get_queue_counts() -> Mapping[QueueName, int]:
    refuse_further_implied_queues()
    return app_settings.WORKERS


<<<<<<< HEAD
def import_all_submodules(name: str, exclude: Sequence[str] = ()) -> None:
=======
def get_worker_numbers(queue: str) -> Collection[int]:
    count = get_queue_counts()[queue]
    return range(1, count + 1)


def import_all_submodules(name, exclude=()):
>>>>>>> df211364
    for app_config in apps.get_app_configs():
        app_module = app_config.module

        module_name = app_module.__name__

        if module_name in exclude:
            continue

        try:
            importlib.import_module('{}.{}'.format(module_name, name))
        except ImportError:
            if module_has_submodule(app_module, name):
                raise


def load_all_tasks() -> None:
    import_all_submodules('tasks', app_settings.IGNORE_APPS)


try:
    import setproctitle

    original_title = setproctitle.getproctitle()

    def set_process_title(*titles: str) -> None:
        setproctitle.setproctitle("{} {}".format(
            original_title,
            ' '.join('[{}]'.format(x) for x in titles),
        ))
except ImportError:
    def set_process_title(*titles: str) -> None:
        pass<|MERGE_RESOLUTION|>--- conflicted
+++ resolved
@@ -1,7 +1,6 @@
 import imp
 import warnings
 import importlib
-<<<<<<< HEAD
 from typing import (
     Any,
     Set,
@@ -11,11 +10,9 @@
     Callable,
     Iterable,
     Sequence,
+    Collection,
     TYPE_CHECKING,
 )
-=======
-from typing import Mapping, Collection
->>>>>>> df211364
 from functools import lru_cache
 
 from django.apps import apps
@@ -23,7 +20,7 @@
 from django.utils.module_loading import module_has_submodule
 
 from . import constants, app_settings
-from .types import Logger, QueueName
+from .types import Logger, QueueName, WorkerNumber
 
 if TYPE_CHECKING:
     from .backends.base import BaseBackend
@@ -117,16 +114,12 @@
     return app_settings.WORKERS
 
 
-<<<<<<< HEAD
-def import_all_submodules(name: str, exclude: Sequence[str] = ()) -> None:
-=======
-def get_worker_numbers(queue: str) -> Collection[int]:
+def get_worker_numbers(queue: QueueName) -> Collection[WorkerNumber]:
     count = get_queue_counts()[queue]
-    return range(1, count + 1)
+    return cast(Collection[WorkerNumber], range(1, count + 1))
 
 
-def import_all_submodules(name, exclude=()):
->>>>>>> df211364
+def import_all_submodules(name: str, exclude: Sequence[str] = ()) -> None:
     for app_config in apps.get_app_configs():
         app_module = app_config.module
 
