<<<<<<< HEAD
import datetime
from typing import Optional
=======
from typing import Optional, Collection
>>>>>>> ca600c07

import redis

from .. import app_settings
from ..job import Job
from .base import BackendWithPauseResume
from ..types import QueueName, WorkerNumber
from ..utils import block_for_time


class RedisBackend(BackendWithPauseResume):
    """
    This backend has at-most-once semantics.
    """

    def __init__(self) -> None:
        self.client = redis.StrictRedis(
            host=app_settings.REDIS_HOST,
            port=app_settings.REDIS_PORT,
            password=app_settings.REDIS_PASSWORD,
        )

    def enqueue(self, job: Job, queue: QueueName) -> None:
        return self.bulk_enqueue([job], queue)

    def bulk_enqueue(self, jobs: Collection[Job], queue: QueueName) -> None:
        self.client.lpush(
            self._key(queue),
            *(job.to_json().encode('utf-8') for job in jobs),
        )

    def dequeue(self, queue: QueueName, worker_num: WorkerNumber, timeout: int) -> Optional[Job]:
        if self.is_paused(queue):
            # Block for a while to avoid constant polling ...
            block_for_time(
                lambda: self.is_paused(queue),
                timeout=datetime.timedelta(seconds=timeout),
            )
            # ... but always indicate that we did no work
            return None

        raw = self.client.brpop(self._key(queue), timeout)
        if raw is None:
            return None

        _, data = raw
        return Job.from_json(data.decode('utf-8'))

    def length(self, queue: QueueName) -> int:
        return self.client.llen(self._key(queue))

    def pause(self, queue: QueueName, until: datetime.datetime) -> None:
        """
        Pause the given queue by setting a pause marker.
        """

        pause_key = self._pause_key(queue)

        now = datetime.datetime.now(datetime.timezone.utc)
        delta = until - now

        self.client.setex(
            pause_key,
            time=int(delta.total_seconds()),
            # Store the value for debugging, we rely on setex behaviour for
            # implementation.
            value=until.isoformat(' '),
        )

    def resume(self, queue: QueueName) -> None:
        """
        Resume the given queue by deleting the pause marker (if present).
        """
        self.client.delete(self._pause_key(queue))

    def is_paused(self, queue: QueueName) -> bool:
        return bool(self.client.exists(self._pause_key(queue)))

    def _key(self, queue: QueueName) -> str:
        if app_settings.REDIS_PREFIX:
            return '{}:django_lightweight_queue:{}'.format(
                app_settings.REDIS_PREFIX,
                queue,
            )

        return 'django_lightweight_queue:{}'.format(queue)

    def _pause_key(self, queue: QueueName) -> str:
        return self._key(queue) + ':pause'<|MERGE_RESOLUTION|>--- conflicted
+++ resolved
@@ -1,9 +1,5 @@
-<<<<<<< HEAD
 import datetime
-from typing import Optional
-=======
 from typing import Optional, Collection
->>>>>>> ca600c07
 
 import redis
 
