<<<<<<< HEAD
import datetime
=======
from typing import Optional
>>>>>>> f178b5d2

import redis

from .. import app_settings
from ..job import Job
<<<<<<< HEAD
from .base import BackendWithPauseResume
from ..utils import block_for_time

QueueName = str
=======
from .base import BaseBackend
from ..types import QueueName, WorkerNumber
>>>>>>> f178b5d2


class RedisBackend(BackendWithPauseResume):
    """
    This backend has at-most-once semantics.
    """

    def __init__(self) -> None:
        self.client = redis.StrictRedis(
            host=app_settings.REDIS_HOST,
            port=app_settings.REDIS_PORT,
        )

    def enqueue(self, job: Job, queue: QueueName) -> None:
        self.client.lpush(self._key(queue), job.to_json().encode('utf-8'))

<<<<<<< HEAD
    def dequeue(self, queue, worker_num, timeout):
        if self.is_paused(queue):
            # Block for a while to avoid constant polling ...
            block_for_time(
                lambda: self.is_paused(queue),
                timeout=datetime.timedelta(seconds=timeout),
            )
            # ... but always indicate that we did no work
            return None

        try:
            _, data = self.client.brpop(self._key(queue), timeout)
=======
    def dequeue(self, queue: QueueName, worker_num: WorkerNumber, timeout: int) -> Optional[Job]:
        raw = self.client.brpop(self._key(queue), timeout)
        if raw is None:
            return None
>>>>>>> f178b5d2

        _, data = raw
        return Job.from_json(data.decode('utf-8'))

    def length(self, queue: QueueName) -> int:
        return self.client.llen(self._key(queue))

<<<<<<< HEAD
    def pause(self, queue: QueueName, until: datetime.datetime) -> None:
        """
        Pause the given queue by setting a pause marker.
        """

        pause_key = self._pause_key(queue)

        now = datetime.datetime.now(datetime.timezone.utc)
        delta = until - now

        self.client.setex(
            pause_key,
            time=int(delta.total_seconds()),
            # Store the value for debugging, we rely on setex behaviour for
            # implementation.
            value=until.isoformat(' '),
        )

    def resume(self, queue: QueueName) -> None:
        """
        Resume the given queue by deleting the pause marker (if present).
        """
        self.client.delete(self._pause_key(queue))

    def is_paused(self, queue: QueueName) -> bool:
        return self.client.exists(self._pause_key(queue))

    def _key(self, queue):
=======
    def _key(self, queue: QueueName) -> str:
>>>>>>> f178b5d2
        if app_settings.REDIS_PREFIX:
            return '{}:django_lightweight_queue:{}'.format(
                app_settings.REDIS_PREFIX,
                queue,
            )

        return 'django_lightweight_queue:{}'.format(queue)

    def _pause_key(self, queue: QueueName) -> str:
        return self._key(queue) + ':pause'<|MERGE_RESOLUTION|>--- conflicted
+++ resolved
@@ -1,22 +1,13 @@
-<<<<<<< HEAD
 import datetime
-=======
 from typing import Optional
->>>>>>> f178b5d2
 
 import redis
 
 from .. import app_settings
 from ..job import Job
-<<<<<<< HEAD
-from .base import BackendWithPauseResume
+from .base import BaseBackend, BackendWithPauseResume
+from ..types import QueueName, WorkerNumber
 from ..utils import block_for_time
-
-QueueName = str
-=======
-from .base import BaseBackend
-from ..types import QueueName, WorkerNumber
->>>>>>> f178b5d2
 
 
 class RedisBackend(BackendWithPauseResume):
@@ -33,8 +24,7 @@
     def enqueue(self, job: Job, queue: QueueName) -> None:
         self.client.lpush(self._key(queue), job.to_json().encode('utf-8'))
 
-<<<<<<< HEAD
-    def dequeue(self, queue, worker_num, timeout):
+    def dequeue(self, queue: QueueName, worker_num: WorkerNumber, timeout: int) -> Optional[Job]:
         if self.is_paused(queue):
             # Block for a while to avoid constant polling ...
             block_for_time(
@@ -44,14 +34,9 @@
             # ... but always indicate that we did no work
             return None
 
-        try:
-            _, data = self.client.brpop(self._key(queue), timeout)
-=======
-    def dequeue(self, queue: QueueName, worker_num: WorkerNumber, timeout: int) -> Optional[Job]:
         raw = self.client.brpop(self._key(queue), timeout)
         if raw is None:
             return None
->>>>>>> f178b5d2
 
         _, data = raw
         return Job.from_json(data.decode('utf-8'))
@@ -59,7 +44,6 @@
     def length(self, queue: QueueName) -> int:
         return self.client.llen(self._key(queue))
 
-<<<<<<< HEAD
     def pause(self, queue: QueueName, until: datetime.datetime) -> None:
         """
         Pause the given queue by setting a pause marker.
@@ -87,10 +71,7 @@
     def is_paused(self, queue: QueueName) -> bool:
         return self.client.exists(self._pause_key(queue))
 
-    def _key(self, queue):
-=======
     def _key(self, queue: QueueName) -> str:
->>>>>>> f178b5d2
         if app_settings.REDIS_PREFIX:
             return '{}:django_lightweight_queue:{}'.format(
                 app_settings.REDIS_PREFIX,
