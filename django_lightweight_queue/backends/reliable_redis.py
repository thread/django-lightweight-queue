--- conflicted
+++ resolved
@@ -5,11 +5,8 @@
 from .. import app_settings
 from ..job import Job
 from .base import BaseBackend
-<<<<<<< HEAD
 from ..types import QueueName, WorkerNumber
-=======
-from ..progress_logger import NULL_PROGRESS_LOGGER
->>>>>>> 84db3dcd
+from ..progress_logger import ProgressLogger, NULL_PROGRESS_LOGGER
 
 
 class ReliableRedisBackend(BaseBackend):
@@ -114,11 +111,12 @@
     def length(self, queue: QueueName) -> int:
         return self.client.llen(self._key(queue))
 
-<<<<<<< HEAD
-    def deduplicate(self, queue: QueueName) -> Tuple[int, int]:
-=======
-    def deduplicate(self, queue, *, progress_logger=NULL_PROGRESS_LOGGER):
->>>>>>> 84db3dcd
+    def deduplicate(
+        self,
+        queue: QueueName,
+        *,
+        progress_logger: ProgressLogger = NULL_PROGRESS_LOGGER
+    ) -> Tuple[int, int]:
         """
         Deduplicate the given queue by comparing the jobs in a manner which
         ignores their created timestamps.
