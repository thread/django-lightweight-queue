--- conflicted
+++ resolved
@@ -1,9 +1,5 @@
-<<<<<<< HEAD
 import datetime
-from typing import Dict, List, Tuple, TypeVar, Optional
-=======
 from typing import Dict, List, Tuple, TypeVar, Optional, Collection
->>>>>>> ca600c07
 
 import redis
 
