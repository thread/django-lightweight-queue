from typing import Dict, List, Tuple, TypeVar, Optional

import redis

from .. import app_settings
from ..job import Job
<<<<<<< HEAD
from .base import BackendWithDeduplicate
from ..types import QueueName, WorkerNumber
from ..progress_logger import ProgressLogger, NULL_PROGRESS_LOGGER

# Work around https://github.com/python/mypy/issues/9914. Name needs to match
# that in progress_logger.py.
T = TypeVar('T')
=======
from .base import BaseBackend
from ..utils import get_worker_numbers
from ..progress_logger import NULL_PROGRESS_LOGGER
>>>>>>> df211364


class ReliableRedisBackend(BackendWithDeduplicate):
    """
    This backend manages a per-queue-per-worker 'processing' queue. E.g. if we
    had a queue called 'django_lightweight_queue:things', and two workers, we
    would have:
      'django_lightweight_queue:things:processing:1'
      'django_lightweight_queue:things:processing:2'

    We enqueue tasks to the main queue via LPUSH, and workers grab jobs by
    atomically popping jobs from the tail of the main queue into their
    processing queue (via BRPOPLPUSH).

    On startup we remove all jobs from any processing queues, and move to the
    tail of the main queue, i.e. so they're processed next -- see `startup`
    below.  This is to stop losing jobs if the number of workers is lowered
    (e.g. if we had 2 workers, both are processing a job, we kill the queues
    and lower the number of workers to 1, without doing this tidy up we would
    never process the job stuck in worker 2s processing queue.)

    This backend has at-least-once semantics.
    """

    def __init__(self) -> None:
        self.client = redis.StrictRedis(
            host=app_settings.REDIS_HOST,
            port=app_settings.REDIS_PORT,
        )

    def startup(self, queue: QueueName) -> None:
        main_queue_key = self._key(queue)

        pattern = self._prefix_key(
            'django_lightweight_queue:{}:processing:*'.format(queue),
        )

        # Work out which processing queues no longer have associated workers.
        # Without this the startup process can end up racing against workers on
        # other machines which are validly re-populating their processing queues
        # as they work on jobs.
        current_processing_queue_keys = set(self.client.keys(pattern))
        expected_processing_queue_keys = set(
            self._processing_key(queue, worker_number).encode()
            for worker_number in get_worker_numbers(queue)
        )
        processing_queue_keys = current_processing_queue_keys - expected_processing_queue_keys

        def move_processing_jobs_to_main(pipe: redis.client.StrictPipeline) -> None:
            # Collect all the data we need to add, before adding the data back
            # to the main queue of and clearing the processing queues
            # atomically, so if this crashes, we don't lose jobs
            all_data = []
            for key in processing_queue_keys:
                all_data.extend(pipe.lrange(key, 0, -1))

            if all_data or processing_queue_keys:
                pipe.multi()

            # NB we RPUSH, which means these jobs will get processed next
            if all_data:
                pipe.rpush(main_queue_key, *all_data)

            if processing_queue_keys:
                pipe.delete(*processing_queue_keys)

        # Will run the above function, WATCH-ing the processing_queue_keys. If
        # any of them change prior to transaction execution, it will abort and
        # retry.
        self.client.transaction(
            move_processing_jobs_to_main,
            *processing_queue_keys,
        )

    def enqueue(self, job: Job, queue: QueueName) -> None:
        self.client.lpush(self._key(queue), job.to_json().encode('utf-8'))

    def dequeue(self, queue: QueueName, worker_number: WorkerNumber, timeout: int) -> Optional[Job]:
        main_queue_key = self._key(queue)
        processing_queue_key = self._processing_key(queue, worker_number)

        # Get any jobs off our 'processing' queue - but do not block doing so -
        # this is to catch the fact there may be a job already in our
        # processing queue if this worker crashed and has just been restarted.
        # NB different purpose than 'startup' method above.
        data = self.client.lindex(processing_queue_key, -1)
        if data:
            return Job.from_json(data.decode('utf-8'))

        # Otherwise, block trying to move a job from the main queue into our
        # processing queue, and process it.
        data = self.client.brpoplpush(
            main_queue_key,
            processing_queue_key,
            timeout,
        )
        if data:
            return Job.from_json(data.decode('utf-8'))

        return None

    def processed_job(self, queue: QueueName, worker_number: WorkerNumber, job: Job) -> None:
        data = job.to_json().encode('utf-8')

        self.client.lrem(
            self._processing_key(queue, worker_number),
            count=1,
            value=data,
        )

    def length(self, queue: QueueName) -> int:
        return self.client.llen(self._key(queue))

    def deduplicate(
        self,
        queue: QueueName,
        *,
        progress_logger: ProgressLogger = NULL_PROGRESS_LOGGER
    ) -> Tuple[int, int]:
        """
        Deduplicate the given queue by comparing the jobs in a manner which
        ignores their created timestamps.

        We use ``Job.identity_without_created`` to collect up jobs which would
        be identical when run but potentially different by timestamp. We then
        remove all but the first (oldest) of those jobs one at a time.

        Returns a tuple of (original_size, new_size) of the queue.
        """

        main_queue_key = self._key(queue)

        original_size = self.client.llen(main_queue_key)

        if not original_size:
            return 0, 0

        # A mapping of job_identity -> list of raw_job data; the entries in the
        # latter list are ordered from newest to oldest
        jobs = {}  # type: Dict[str, List[bytes]]

        progress_logger.info("Collecting jobs")

        for raw_data in progress_logger.progress(self.client.lrange(main_queue_key, 0, -1)):
            job_identity = Job.from_json(
                raw_data.decode('utf-8'),
            ).identity_without_created()

            jobs.setdefault(job_identity, []).append(raw_data)

        progress_logger.info("Removing duplicate jobs")

        for raw_jobs in progress_logger.progress(jobs.values()):
            # Leave the oldest in the queue
            for raw_data in raw_jobs[:-1]:
                # Remove only one instance of this data (thus coping with
                # unlikely but possible non-unique entries)
                self.client.lrem(
                    main_queue_key,
                    value=raw_data,
                    count=1,
                )

        return original_size, self.client.llen(main_queue_key)

    def _key(self, queue: QueueName) -> str:
        key = 'django_lightweight_queue:{}'.format(queue)

        return self._prefix_key(key)

    def _processing_key(self, queue: QueueName, worker_number: WorkerNumber) -> str:
        key = 'django_lightweight_queue:{}:processing:{}'.format(
            queue,
            worker_number,
        )

        return self._prefix_key(key)

    def _prefix_key(self, key: str) -> str:
        if app_settings.REDIS_PREFIX:
            return '{}:{}'.format(
                app_settings.REDIS_PREFIX,
                key,
            )

        return key<|MERGE_RESOLUTION|>--- conflicted
+++ resolved
@@ -4,19 +4,14 @@
 
 from .. import app_settings
 from ..job import Job
-<<<<<<< HEAD
-from .base import BackendWithDeduplicate
+from .base import BaseBackend, BackendWithDeduplicate
 from ..types import QueueName, WorkerNumber
+from ..utils import get_worker_numbers
 from ..progress_logger import ProgressLogger, NULL_PROGRESS_LOGGER
 
 # Work around https://github.com/python/mypy/issues/9914. Name needs to match
 # that in progress_logger.py.
 T = TypeVar('T')
-=======
-from .base import BaseBackend
-from ..utils import get_worker_numbers
-from ..progress_logger import NULL_PROGRESS_LOGGER
->>>>>>> df211364
 
 
 class ReliableRedisBackend(BackendWithDeduplicate):
