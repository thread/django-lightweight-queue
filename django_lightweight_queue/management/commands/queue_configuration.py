from django.core.management.base import BaseCommand

from ... import app_settings
<<<<<<< HEAD
from ...utils import get_backend, load_extra_config
from ...cron_scheduler import get_config
=======
from ...utils import get_backend
from ...cron_scheduler import get_cron_config
>>>>>>> 8c3ef7a2


class Command(BaseCommand):
    def add_arguments(self, parser):
        parser.add_argument('--config', action='store', default=None,
            help="The path to an additional django-style config file to load")

    def handle(self, **options):
        # Configuration overrides
        extra_config = options['config']
        if extra_config is not None:
            load_extra_config(extra_config)

        print "django-lightweight-queue"
        print "========================"
        print
        print "{0:<55} {1:<5} {2}".format("Queue name", "Concurrency", "Backend")
        print "-" * 27

        for k, v in app_settings.WORKERS.iteritems():
            print " {0:<54} {1:<5} {2}".format(
                k,
                v,
                get_backend(k).__class__.__name__,
            )

        print
        print "Middleware:"
        for x in app_settings.MIDDLEWARE:
            print " * %s" % x

        print
        print "Cron configuration"

        for x in get_cron_config():
            print
            for k in (
                'command',
                'command_args',
                'hours',
                'minutes',
                'queue',
                'timeout',
                'sigkill_on_stop',
            ):
                print "% 20s: %s" % (k, x.get(k, '-'))<|MERGE_RESOLUTION|>--- conflicted
+++ resolved
@@ -1,13 +1,8 @@
 from django.core.management.base import BaseCommand
 
 from ... import app_settings
-<<<<<<< HEAD
 from ...utils import get_backend, load_extra_config
-from ...cron_scheduler import get_config
-=======
-from ...utils import get_backend
 from ...cron_scheduler import get_cron_config
->>>>>>> 8c3ef7a2
 
 
 class Command(BaseCommand):
