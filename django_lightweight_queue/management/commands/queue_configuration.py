from typing import Any

<<<<<<< HEAD
from django.core.management.base import BaseCommand, CommandParser

from ...utils import get_backend, get_queue_counts, load_extra_settings
from ...constants import SETTING_NAME_PREFIX
from ...app_settings import app_settings
=======
from ... import app_settings
from ...utils import get_backend, get_queue_counts
from ...command_utils import CommandWithExtraSettings
>>>>>>> f881e7a4
from ...cron_scheduler import get_cron_config


class Command(CommandWithExtraSettings):
    def handle(self, **options: Any) -> None:
        super().handle_extra_settings(**options)

        print("django-lightweight-queue")
        print("========================")
        print("")
        print("{0:<55} {1:<5} {2}".format("Queue name", "Concurrency", "Backend"))
        print("-" * 27)

        for k, v in sorted(get_queue_counts().items()):
            print(" {0:<54} {1:<5} {2}".format(
                k,
                v,
                get_backend(k).__class__.__name__,
            ))

        print("")
        print("Middleware:")
        for x in app_settings.MIDDLEWARE:
            print(" * {}".format(x))

        print("")
        print("Cron configuration")

        for config in get_cron_config():
            print("")
            for key in (
                'command',
                'command_args',
                'hours',
                'minutes',
                'queue',
                'timeout',
                'sigkill_on_stop',
            ):
                print("{:20s}: {}".format(key, config.get(key, '-')))<|MERGE_RESOLUTION|>--- conflicted
+++ resolved
@@ -1,16 +1,8 @@
 from typing import Any
 
-<<<<<<< HEAD
-from django.core.management.base import BaseCommand, CommandParser
-
-from ...utils import get_backend, get_queue_counts, load_extra_settings
-from ...constants import SETTING_NAME_PREFIX
+from ...utils import get_backend, get_queue_counts
 from ...app_settings import app_settings
-=======
-from ... import app_settings
-from ...utils import get_backend, get_queue_counts
 from ...command_utils import CommandWithExtraSettings
->>>>>>> f881e7a4
 from ...cron_scheduler import get_cron_config
 
 
