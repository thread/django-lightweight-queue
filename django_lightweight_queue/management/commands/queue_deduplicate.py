<<<<<<< HEAD
from typing import Any
=======
from typing import TypeVar

from django.core.management.base import BaseCommand, CommandError
>>>>>>> 84db3dcd

from django.core.management.base import (
    BaseCommand,
    CommandError,
    CommandParser,
)

from ...types import QueueName
from ...utils import get_backend
from ...progress_logger import ProgressLogger

T = TypeVar('T')


class Command(BaseCommand):
    help = "Command to deduplicate tasks in a redis-backed queue"  # noqa:A003 # inherited name

    def add_arguments(self, parser: CommandParser) -> None:
        parser.add_argument(
            'queue',
            action='store',
            help="The queue to deduplicate",
        )

    def handle(self, queue: QueueName, **options: Any) -> None:
        backend = get_backend(queue)

        if not hasattr(backend, 'deduplicate'):
            raise CommandError(
                "Configured backend '{}.{}' doesn't support deduplication".format(
                    type(backend).__module__,
                    type(backend).__name__,
                ),
            )

<<<<<<< HEAD
        original_size, new_size = backend.deduplicate(queue)  # type: ignore[attr-defined]
=======
        original_size, new_size = backend.deduplicate(
            queue,
            progress_logger=self.get_progress_logger(),
        )
>>>>>>> 84db3dcd

        if original_size == new_size:
            self.stdout.write(
                "No duplicate jobs detected (queue length remains {})".format(
                    original_size,
                ),
            )
        else:
            self.stdout.write(
                "Deduplication reduced the queue from {} jobs to {} job(s)".format(
                    original_size,
                    new_size,
                ),
            )

    def get_progress_logger(self) -> ProgressLogger:
        try:
            import tqdm
            progress = tqdm.tqdm
        except ImportError:
            def progress(iterable: T) -> T:
                return iterable

        return ProgressLogger(self.stdout.write, progress)<|MERGE_RESOLUTION|>--- conflicted
+++ resolved
@@ -1,10 +1,4 @@
-<<<<<<< HEAD
-from typing import Any
-=======
-from typing import TypeVar
-
-from django.core.management.base import BaseCommand, CommandError
->>>>>>> 84db3dcd
+from typing import Any, TypeVar
 
 from django.core.management.base import (
     BaseCommand,
@@ -40,14 +34,10 @@
                 ),
             )
 
-<<<<<<< HEAD
-        original_size, new_size = backend.deduplicate(queue)  # type: ignore[attr-defined]
-=======
-        original_size, new_size = backend.deduplicate(
+        original_size, new_size = backend.deduplicate(  # type: ignore[attr-defined]
             queue,
             progress_logger=self.get_progress_logger(),
         )
->>>>>>> 84db3dcd
 
         if original_size == new_size:
             self.stdout.write(
