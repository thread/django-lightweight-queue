import json
<<<<<<< HEAD
import threading
=======
import signal
import multiprocessing
>>>>>>> 8ef1951d

from socket import gethostname

try:
    from http.server import HTTPServer
except ImportError:
    from BaseHTTPServer import HTTPServer

from prometheus_client.exposition import MetricsHandler

from . import app_settings
from .utils import set_process_title

def get_config_response(worker_queue_and_counts):
    """
    This is designed to be used by Prometheus, to direct it to scrape the
    correct ports and assign the correct labels to pull in data from all the
    running queue workers.
    """
    return [
        {
            "targets": [
                "%s:%d" % (
                    gethostname(),
                    app_settings.PROMETHEUS_START_PORT + index,
                ),
            ],
            "labels": {
                "django_lightweight_queue_worker_queue": queue,
                "django_lightweight_queue_worker_num": str(worker_num),
            }
        }
        for index, (queue, worker_num) in enumerate(worker_queue_and_counts, start=1)
    ]

def metrics_http_server(worker_queue_and_counts):
    config_response = json.dumps(
        get_config_response(worker_queue_and_counts),
        sort_keys=True,
        indent=4,
    ).encode('utf-8')

    class RequestHandler(MetricsHandler, object):

        def do_GET(self):
            if self.path == "/worker_config":
                self.send_response(200)
                self.end_headers()

                return self.wfile.write(config_response)

            return super(RequestHandler, self).do_GET()

<<<<<<< HEAD
    class MetricsServer(threading.Thread):
=======
    class MetricsServer(multiprocessing.Process):
>>>>>>> 8ef1951d
        def __init__(self, *args, **kwargs):
            super(MetricsServer, self).__init__(*args, **kwargs)

        def run(self):
<<<<<<< HEAD
            httpd = HTTPServer(('0.0.0.0', app_settings.PROMETHEUS_START_PORT), RequestHandler)

            # Required as handle_request blocks without this
            httpd.timeout = 5

            while True:
                httpd.handle_request()
=======
            signal.signal(signal.SIGTERM, signal.SIG_DFL)
            set_process_title("Root Prometheus metrics server")
            httpd = HTTPServer(('0.0.0.0', app_settings.PROMETHEUS_START_PORT), RequestHandler)

            try:
                httpd.serve_forever()
            except KeyboardInterrupt:
                pass
>>>>>>> 8ef1951d

    return MetricsServer(name="Master Prometheus metrics server")<|MERGE_RESOLUTION|>--- conflicted
+++ resolved
@@ -1,10 +1,5 @@
 import json
-<<<<<<< HEAD
 import threading
-=======
-import signal
-import multiprocessing
->>>>>>> 8ef1951d
 
 from socket import gethostname
 
@@ -58,32 +53,16 @@
 
             return super(RequestHandler, self).do_GET()
 
-<<<<<<< HEAD
     class MetricsServer(threading.Thread):
-=======
-    class MetricsServer(multiprocessing.Process):
->>>>>>> 8ef1951d
         def __init__(self, *args, **kwargs):
             super(MetricsServer, self).__init__(*args, **kwargs)
 
         def run(self):
-<<<<<<< HEAD
-            httpd = HTTPServer(('0.0.0.0', app_settings.PROMETHEUS_START_PORT), RequestHandler)
-
-            # Required as handle_request blocks without this
-            httpd.timeout = 5
-
-            while True:
-                httpd.handle_request()
-=======
-            signal.signal(signal.SIGTERM, signal.SIG_DFL)
-            set_process_title("Root Prometheus metrics server")
             httpd = HTTPServer(('0.0.0.0', app_settings.PROMETHEUS_START_PORT), RequestHandler)
 
             try:
                 httpd.serve_forever()
             except KeyboardInterrupt:
                 pass
->>>>>>> 8ef1951d
 
     return MetricsServer(name="Master Prometheus metrics server")