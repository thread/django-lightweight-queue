version: 2.1

references:
  install-poetry: &install-poetry
    run:
      name: Install Poetry
      command: |
        curl -sSL https://raw.githubusercontent.com/python-poetry/poetry/master/get-poetry.py | python
  restore-dependencies-cache: &restore-dependencies-cache
    restore_cache:
      keys:
        - deps-py<< parameters.python-version >>-django<< parameters.django-version >>-{{ checksum "poetry.lock" }}
  install-dependencies: &install-dependencies
    run:
      name: Install Dependencies
      command: |
        source $HOME/.poetry/env
        poetry install
        poetry run pip install "django>=<< parameters.django-version >>"
  save-dependencies-cache: &save-dependencies-cache
    save_cache:
      key: deps-py<< parameters.python-version >>-django<< parameters.django-version >>-{{ checksum "poetry.lock" }}
      paths:
        - /home/circleci/.cache/pypoetry/virtualenvs
  parametrised-python-executor: &parametrised-python-executor
    parameters:
      python-version:
        type: string
      django-version:
        type: string
    executor:
      name: python
      version: << parameters.python-version >>
  version-matrix: &version-matrix
    matrix:
      parameters:
        python-version: ["3.6", "3.7", "3.8", "3.9"]
        django-version: ["2.2", "3.0", "3.1"]

executors:
  python:
    parameters:
      version:
        type: string
    docker:
      - image: circleci/python:<< parameters.version >>

jobs:
  build-test:
    <<: *parametrised-python-executor

    steps:
      - checkout

      - *install-poetry
      - *restore-dependencies-cache
      - *install-dependencies
      - *save-dependencies-cache

      - run:
          name: Run Tests
          command: |
            source $HOME/.poetry/env
            poetry run ./runtests

  lint:
    <<: *parametrised-python-executor

    steps:
      - checkout

      - *install-poetry
      - *restore-dependencies-cache
      - *install-dependencies
      - *save-dependencies-cache

      - run:
          name: Run Flake8
          command: |
            source $HOME/.poetry/env
            poetry run flake8

  type-check:
    <<: *parametrised-python-executor

    steps:
      - checkout

      - *install-poetry
      - *restore-dependencies-cache
      - *install-dependencies
      - *save-dependencies-cache

      - run:
          name: Run Mypy
          command: |
            source $HOME/.poetry/env
            poetry run ./script/type-check

  deploy:
    executor:
      name: python
      version: "3.7"
    steps:
      - checkout
      - run:
          name: Push to PyPI
          command: |
            curl -sSL https://raw.githubusercontent.com/python-poetry/poetry/master/get-poetry.py | python
            source $HOME/.poetry/env
            poetry publish \
              --build \
              --username "${PYPI_USERNAME}" \
              --password "${PYPI_PASSWORD}" \
              --no-interaction

workflows:
  version: 2.1

  build-test:
    jobs:
      - build-test:
          name: build-test-py<< matrix.python-version >>-Django<< matrix.django-version >>
          <<: *version-matrix
      - lint:
<<<<<<< HEAD
          <<: *python-version-matrix
      - type-check:
          <<: *python-version-matrix
=======
          name: lint-py<< matrix.python-version >>-Django<< matrix.django-version >>
          <<: *version-matrix
>>>>>>> df211364


  build-test-deploy:
    jobs:
      - build-test:
          name: build-test-py<< matrix.python-version >>-Django<< matrix.django-version >>
          <<: *version-matrix
          filters:
            tags:
              only: /v[0-9]+(\.[0-9]+)*/
            branches:
              ignore: /.*/

      - lint:
          name: lint-py<< matrix.python-version >>-Django<< matrix.django-version >>
          <<: *version-matrix
          filters:
            tags:
              only: /v[0-9]+(\.[0-9]+)*/
            branches:
              ignore: /.*/

      - type-check:
          <<: *python-version-matrix
          filters:
            tags:
              only: /v[0-9]+(\.[0-9]+)*/
            branches:
              ignore: /.*/

      - deploy:
          context: thread-pypi
          requires:
            - build-test
            - lint
            - type-check
          filters:
              tags:
                only: /v[0-9]+(\.[0-9]+)*/
              branches:
                ignore: /.*/<|MERGE_RESOLUTION|>--- conflicted
+++ resolved
@@ -123,14 +123,11 @@
           name: build-test-py<< matrix.python-version >>-Django<< matrix.django-version >>
           <<: *version-matrix
       - lint:
-<<<<<<< HEAD
-          <<: *python-version-matrix
-      - type-check:
-          <<: *python-version-matrix
-=======
           name: lint-py<< matrix.python-version >>-Django<< matrix.django-version >>
           <<: *version-matrix
->>>>>>> df211364
+      - type-check:
+          name: type-check-py<< matrix.python-version >>-Django<< matrix.django-version >>
+          <<: *version-matrix
 
 
   build-test-deploy:
