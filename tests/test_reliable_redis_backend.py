import datetime
import unittest
import contextlib
import unittest.mock
<<<<<<< HEAD
from typing import Any, Dict, Tuple, Optional
=======
from typing import Mapping, Iterator
>>>>>>> df211364

import fakeredis
from django_lightweight_queue.job import Job
from django_lightweight_queue.types import QueueName
from django_lightweight_queue.backends.reliable_redis import (
    ReliableRedisBackend,
)

from . import settings
from .mixins import RedisCleanupMixin


class ReliableRedisDeduplicationTests(RedisCleanupMixin, unittest.TestCase):
    longMessage = True
    prefix = settings.LIGHTWEIGHT_QUEUE_REDIS_PREFIX

    def create_job(
        self,
        path: str = 'path',
        args: Tuple[Any, ...] = ('args',),
        kwargs: Optional[Dict[str, Any]] = None,
        timeout: Optional[int] = None,
        sigkill_on_stop: bool = False,
        created_time: Optional[datetime.datetime] = None,
    ) -> Job:
        if created_time is None:
            created_time = self.start_time

        job = Job(path, args, kwargs or {}, timeout, sigkill_on_stop)
        job.created_time = created_time

        return job

    def enqueue_job(self, queue: QueueName, *args: Any, **kwargs: Any) -> Job:
        job = self.create_job(*args, **kwargs)
        self.backend.enqueue(job, queue)
        return job

<<<<<<< HEAD
    def setUp(self) -> None:
=======
    @contextlib.contextmanager
    def mock_workers(self, workers: Mapping[str, int]) -> Iterator[None]:
        with unittest.mock.patch(
            'django_lightweight_queue.utils._accepting_implied_queues',
            new=False,
        ), unittest.mock.patch.dict(
            'django_lightweight_queue.app_settings.WORKERS',
            workers,
        ):
            yield

    def setUp(self):
>>>>>>> df211364
        with unittest.mock.patch('redis.StrictRedis', fakeredis.FakeStrictRedis):
            self.backend = ReliableRedisBackend()
        self.client = self.backend.client

        super(ReliableRedisDeduplicationTests, self).setUp()

        self.start_time = datetime.datetime.utcnow()

    def test_empty_queue(self):
        result = self.backend.deduplicate('empty-queue')
        self.assertEqual(
            (0, 0),
            result,
            "Should do nothing when queue empty",
        )

    def test_single_entry_in_queue(self):
        QUEUE = 'single-job-queue'

        self.enqueue_job(QUEUE)

        # sanity check
        self.assertEqual(
            1,
            self.backend.length(QUEUE),
        )

        result = self.backend.deduplicate(QUEUE)
        self.assertEqual(
            (1, 1),
            result,
            "Should do nothing when queue has only unique jobs",
        )

        self.assertEqual(
            1,
            self.backend.length(QUEUE),
            "Should still be a single entry in the queue",
        )

    def test_unique_entries_in_queue(self):
        QUEUE = 'unique-jobs-queue'

        self.enqueue_job(QUEUE, args=('args1',))
        self.enqueue_job(QUEUE, args=('args2',))

        # sanity check
        self.assertEqual(
            2,
            self.backend.length(QUEUE),
        )

        result = self.backend.deduplicate(QUEUE)
        self.assertEqual(
            (2, 2),
            result,
            "Should do nothing when queue has only unique jobs",
        )

        self.assertEqual(
            2,
            self.backend.length(QUEUE),
            "Should still be a single entry in the queue",
        )

    def test_duplicate_entries_in_queue(self):
        QUEUE = 'duplicate-jobs-queue'

        self.enqueue_job(QUEUE)
        self.enqueue_job(QUEUE)

        # sanity check
        self.assertEqual(
            2,
            self.backend.length(QUEUE),
        )

        result = self.backend.deduplicate(QUEUE)
        self.assertEqual(
            (2, 1),
            result,
            "Should remove duplicate entries from queue",
        )

        self.assertEqual(
            1,
            self.backend.length(QUEUE),
            "Should still be a single entry in the queue",
        )

    def test_preserves_order_with_fixed_timestamps(self):
        QUEUE = 'job-queue'
        WORKER_NUMBER = 0

        self.enqueue_job(QUEUE, args=['args1'])
        self.enqueue_job(QUEUE, args=['args2'])
        self.enqueue_job(QUEUE, args=['args1'])
        self.enqueue_job(QUEUE, args=['args3'])
        self.enqueue_job(QUEUE, args=['args2'])
        self.enqueue_job(QUEUE, args=['args1'])

        # sanity check
        self.assertEqual(
            6,
            self.backend.length(QUEUE),
        )

        result = self.backend.deduplicate(QUEUE)
        self.assertEqual(
            (6, 3),
            result,
            "Should remove duplicate entries from queue",
        )

        self.assertEqual(
            3,
            self.backend.length(QUEUE),
            "Wrong number of jobs remaining in queue",
        )

        job = self.backend.dequeue(QUEUE, WORKER_NUMBER, timeout=1)
        self.assertEqual(
            ['args1'],
            job.args,
            "First job dequeued should be the first job enqueued",
        )

        self.backend.processed_job(QUEUE, WORKER_NUMBER, job)

        job = self.backend.dequeue(QUEUE, WORKER_NUMBER, timeout=1)
        self.assertEqual(
            ['args2'],
            job.args,
            "Second job dequeued should be the second job enqueued",
        )

        self.backend.processed_job(QUEUE, WORKER_NUMBER, job)

        job = self.backend.dequeue(QUEUE, WORKER_NUMBER, timeout=1)
        self.assertEqual(
            ['args3'],
            job.args,
            "Third job dequeued should be the third job enqueued",
        )

    def test_preserves_order_with_unique_timestamps(self):
        QUEUE = 'job-queue'
        WORKER_NUMBER = 0

        time = self.start_time
        self.enqueue_job(QUEUE, args=['args1'], created_time=time)

        time += datetime.timedelta(seconds=1)
        self.enqueue_job(QUEUE, args=['args2'], created_time=time)

        time += datetime.timedelta(seconds=1)
        self.enqueue_job(QUEUE, args=['args1'], created_time=time)

        time += datetime.timedelta(seconds=1)
        self.enqueue_job(QUEUE, args=['args3'], created_time=time)

        time += datetime.timedelta(seconds=1)
        self.enqueue_job(QUEUE, args=['args2'], created_time=time)

        time += datetime.timedelta(seconds=1)
        self.enqueue_job(QUEUE, args=['args1'], created_time=time)

        # sanity check
        self.assertEqual(
            6,
            self.backend.length(QUEUE),
        )

        result = self.backend.deduplicate(QUEUE)
        self.assertEqual(
            (6, 3),
            result,
            "Should remove duplicate entries from queue",
        )

        self.assertEqual(
            3,
            self.backend.length(QUEUE),
            "Wrong number of jobs remaining in queue",
        )

        job = self.backend.dequeue(QUEUE, WORKER_NUMBER, timeout=1)
        self.assertEqual(
            ['args1'],
            job.args,
            "First job dequeued should be the first job enqueued",
        )

        self.backend.processed_job(QUEUE, WORKER_NUMBER, job)

        job = self.backend.dequeue(QUEUE, WORKER_NUMBER, timeout=1)
        self.assertEqual(
            ['args2'],
            job.args,
            "Second job dequeued should be the second job enqueued",
        )

        self.backend.processed_job(QUEUE, WORKER_NUMBER, job)

        job = self.backend.dequeue(QUEUE, WORKER_NUMBER, timeout=1)
        self.assertEqual(
            ['args3'],
            job.args,
            "Third job dequeued should be the third job enqueued",
        )

    def test_startup_recovers_orphaned_job(self):
        QUEUE = 'the-queue'

        self.enqueue_job(QUEUE)
        orig_job = self.backend.dequeue(QUEUE, worker_number=3, timeout=1)

        self.assertEqual(
            0,
            self.backend.length(QUEUE),
            "Queue should appear empty after dequeuing job",
        )

        with self.mock_workers({QUEUE: 1}):
            self.backend.startup(QUEUE)

        self.assertEqual(
            1,
            self.backend.length(QUEUE),
            "Queue should have recovered entry after running startup",
        )

        actual_job = self.backend.dequeue(QUEUE, worker_number=1, timeout=1)

        self.assertEqual(
            orig_job.as_dict(),
            actual_job.as_dict(),
            "The queue job should be the original one",
        )

    def test_startup_doesnt_move_job_on_known_queue(self):
        QUEUE = 'the-queue'

        self.enqueue_job(QUEUE)
        orig_job = self.backend.dequeue(QUEUE, worker_number=3, timeout=1)

        self.assertEqual(
            0,
            self.backend.length(QUEUE),
            "Queue should appear empty after dequeuing job",
        )

        with self.mock_workers({QUEUE: 3}):
            self.backend.startup(QUEUE)

        self.assertEqual(
            0,
            self.backend.length(QUEUE),
            "Queue should still appear empty after startup",
        )

        actual_job = Job.from_json(
            self.client.lpop(
                self.backend._processing_key(QUEUE, 3),
            ).decode(),
        )

        self.assertEqual(
            orig_job.as_dict(),
            actual_job.as_dict(),
            "The queue job should be the original one",
        )<|MERGE_RESOLUTION|>--- conflicted
+++ resolved
@@ -2,11 +2,7 @@
 import unittest
 import contextlib
 import unittest.mock
-<<<<<<< HEAD
-from typing import Any, Dict, Tuple, Optional
-=======
-from typing import Mapping, Iterator
->>>>>>> df211364
+from typing import Any, Dict, Tuple, Mapping, Iterator, Optional
 
 import fakeredis
 from django_lightweight_queue.job import Job
@@ -45,9 +41,6 @@
         self.backend.enqueue(job, queue)
         return job
 
-<<<<<<< HEAD
-    def setUp(self) -> None:
-=======
     @contextlib.contextmanager
     def mock_workers(self, workers: Mapping[str, int]) -> Iterator[None]:
         with unittest.mock.patch(
@@ -59,8 +52,7 @@
         ):
             yield
 
-    def setUp(self):
->>>>>>> df211364
+    def setUp(self) -> None:
         with unittest.mock.patch('redis.StrictRedis', fakeredis.FakeStrictRedis):
             self.backend = ReliableRedisBackend()
         self.client = self.backend.client
