[[package]]
name = "asgiref"
version = "3.4.1"
description = "ASGI specs, helper code, and adapters"
category = "main"
optional = false
python-versions = ">=3.6"

[package.dependencies]
typing-extensions = {version = "*", markers = "python_version < \"3.8\""}

[package.extras]
tests = ["pytest", "pytest-asyncio", "mypy (>=0.800)"]

[[package]]
name = "attrs"
version = "21.2.0"
description = "Classes Without Boilerplate"
category = "dev"
optional = false
python-versions = ">=2.7, !=3.0.*, !=3.1.*, !=3.2.*, !=3.3.*, !=3.4.*"

[package.extras]
dev = ["coverage[toml] (>=5.0.2)", "hypothesis", "pympler", "pytest (>=4.3.0)", "six", "mypy", "pytest-mypy-plugins", "zope.interface", "furo", "sphinx", "sphinx-notfound-page", "pre-commit"]
docs = ["furo", "sphinx", "zope.interface", "sphinx-notfound-page"]
tests = ["coverage[toml] (>=5.0.2)", "hypothesis", "pympler", "pytest (>=4.3.0)", "six", "mypy", "pytest-mypy-plugins", "zope.interface"]
tests_no_zope = ["coverage[toml] (>=5.0.2)", "hypothesis", "pympler", "pytest (>=4.3.0)", "six", "mypy", "pytest-mypy-plugins"]

[[package]]
name = "colorama"
version = "0.4.4"
description = "Cross-platform colored terminal text."
category = "main"
optional = true
python-versions = ">=2.7, !=3.0.*, !=3.1.*, !=3.2.*, !=3.3.*, !=3.4.*"

[[package]]
name = "daemonize"
version = "2.5.0"
description = "Library to enable your code run as a daemon process on Unix-like systems."
category = "main"
optional = false
python-versions = "*"

[[package]]
name = "deprecated"
version = "1.2.13"
description = "Python @deprecated decorator to deprecate old python classes, functions or methods."
category = "main"
optional = false
python-versions = ">=2.7, !=3.0.*, !=3.1.*, !=3.2.*, !=3.3.*"

[package.dependencies]
wrapt = ">=1.10,<2"

[package.extras]
dev = ["tox", "bump2version (<1)", "sphinx (<2)", "importlib-metadata (<3)", "importlib-resources (<4)", "configparser (<5)", "sphinxcontrib-websupport (<2)", "zipp (<2)", "PyTest (<5)", "PyTest-Cov (<2.6)", "pytest", "pytest-cov"]

[[package]]
name = "django"
version = "3.2.9"
description = "A high-level Python Web framework that encourages rapid development and clean, pragmatic design."
category = "main"
optional = false
python-versions = ">=3.6"

[package.dependencies]
asgiref = ">=3.3.2,<4"
pytz = "*"
sqlparse = ">=0.2.2"

[package.extras]
argon2 = ["argon2-cffi (>=19.1.0)"]
bcrypt = ["bcrypt"]

[[package]]
name = "fakeredis"
version = "1.7.0"
description = "Fake implementation of redis API for testing purposes."
category = "dev"
optional = false
python-versions = ">=3.5"

[package.dependencies]
packaging = "*"
redis = "<4.1.0"
six = ">=1.12"
sortedcontainers = "*"

[package.extras]
aioredis = ["aioredis"]
lua = ["lupa"]

[[package]]
name = "flake8"
version = "4.0.1"
description = "the modular source code checker: pep8 pyflakes and co"
category = "dev"
optional = false
python-versions = ">=3.6"

[package.dependencies]
importlib-metadata = {version = "<4.3", markers = "python_version < \"3.8\""}
mccabe = ">=0.6.0,<0.7.0"
pycodestyle = ">=2.8.0,<2.9.0"
pyflakes = ">=2.4.0,<2.5.0"

[[package]]
name = "flake8-bugbear"
version = "21.11.29"
description = "A plugin for flake8 finding likely bugs and design problems in your program. Contains warnings that don't belong in pyflakes and pycodestyle."
category = "dev"
optional = false
python-versions = ">=3.6"

[package.dependencies]
attrs = ">=19.2.0"
flake8 = ">=3.0.0"

[package.extras]
dev = ["coverage", "hypothesis", "hypothesmith (>=0.2)", "pre-commit"]

[[package]]
name = "flake8-builtins"
version = "1.5.3"
description = "Check for python builtins being used as variables or parameters."
category = "dev"
optional = false
python-versions = "*"

[package.dependencies]
flake8 = "*"

[package.extras]
test = ["coverage", "coveralls", "mock", "pytest", "pytest-cov"]

[[package]]
name = "flake8-coding"
version = "1.3.2"
description = "Adds coding magic comment checks to flake8"
category = "dev"
optional = false
python-versions = "*"

[package.dependencies]
flake8 = "*"

[[package]]
name = "flake8-commas"
version = "2.1.0"
description = "Flake8 lint for trailing commas."
category = "dev"
optional = false
python-versions = "*"

[package.dependencies]
flake8 = ">=2"

[[package]]
name = "flake8-comprehensions"
version = "3.7.0"
description = "A flake8 plugin to help you write better list/set/dict comprehensions."
category = "dev"
optional = false
python-versions = ">=3.6"

[package.dependencies]
flake8 = ">=3.0,<3.2.0 || >3.2.0,<5"
importlib-metadata = {version = "*", markers = "python_version < \"3.8\""}

[[package]]
name = "flake8-debugger"
version = "4.0.0"
description = "ipdb/pdb statement checker plugin for flake8"
category = "dev"
optional = false
python-versions = ">=3.6"

[package.dependencies]
flake8 = ">=3.0"
pycodestyle = "*"
six = "*"

[[package]]
name = "flake8-isort"
version = "4.1.1"
description = "flake8 plugin that integrates isort ."
category = "dev"
optional = false
python-versions = "*"

[package.dependencies]
flake8 = ">=3.2.1,<5"
isort = ">=4.3.5,<6"
testfixtures = ">=6.8.0,<7"

[package.extras]
test = ["pytest-cov"]

[[package]]
name = "flake8-mutable"
version = "1.2.0"
description = "mutable defaults flake8 extension"
category = "dev"
optional = false
python-versions = "*"

[package.dependencies]
flake8 = "*"

[[package]]
name = "flake8-pep3101"
version = "1.3.0"
description = "Checks for old string formatting."
category = "dev"
optional = false
python-versions = "*"

[package.dependencies]
flake8 = ">=3.0"

[package.extras]
test = ["pytest", "testfixtures"]

[[package]]
name = "flake8-tidy-imports"
version = "4.5.0"
description = "A flake8 plugin that helps you write tidier imports."
category = "dev"
optional = false
python-versions = ">=3.6"

[package.dependencies]
flake8 = ">=3.8.0,<5"
importlib-metadata = {version = "*", markers = "python_version < \"3.8\""}

[[package]]
name = "freezegun"
version = "1.1.0"
description = "Let your Python tests travel through time"
category = "dev"
optional = false
python-versions = ">=3.5"

[package.dependencies]
python-dateutil = ">=2.7"

[[package]]
name = "importlib-metadata"
version = "4.2.0"
description = "Read metadata from Python packages"
category = "dev"
optional = false
python-versions = ">=3.6"

[package.dependencies]
typing-extensions = {version = ">=3.6.4", markers = "python_version < \"3.8\""}
zipp = ">=0.5"

[package.extras]
docs = ["sphinx", "jaraco.packaging (>=8.2)", "rst.linker (>=1.9)"]
testing = ["pytest (>=4.6)", "pytest-checkdocs (>=2.4)", "pytest-flake8", "pytest-cov", "pytest-enabler (>=1.0.1)", "packaging", "pep517", "pyfakefs", "flufl.flake8", "pytest-black (>=0.3.7)", "pytest-mypy", "importlib-resources (>=1.3)"]

[[package]]
name = "isort"
version = "5.10.1"
description = "A Python utility / library to sort Python imports."
category = "dev"
optional = false
python-versions = ">=3.6.1,<4.0"

[package.extras]
pipfile_deprecated_finder = ["pipreqs", "requirementslib"]
requirements_deprecated_finder = ["pipreqs", "pip-api"]
colors = ["colorama (>=0.4.3,<0.5.0)"]
plugins = ["setuptools"]

[[package]]
name = "mccabe"
version = "0.6.1"
description = "McCabe checker, plugin for flake8"
category = "dev"
optional = false
python-versions = "*"

[[package]]
name = "mypy"
version = "0.910"
description = "Optional static typing for Python"
category = "dev"
optional = false
python-versions = ">=3.5"

[package.dependencies]
mypy-extensions = ">=0.4.3,<0.5.0"
toml = "*"
typed-ast = {version = ">=1.4.0,<1.5.0", markers = "python_version < \"3.8\""}
typing-extensions = ">=3.7.4"

[package.extras]
dmypy = ["psutil (>=4.0)"]
python2 = ["typed-ast (>=1.4.0,<1.5.0)"]

[[package]]
name = "mypy-extensions"
version = "0.4.3"
description = "Experimental type system extensions for programs checked with the mypy typechecker."
category = "dev"
optional = false
python-versions = "*"

[[package]]
name = "packaging"
version = "21.3"
description = "Core utilities for Python packages"
category = "dev"
optional = false
python-versions = ">=3.6"

[package.dependencies]
pyparsing = ">=2.0.2,<3.0.5 || >3.0.5"

[[package]]
name = "prometheus-client"
version = "0.12.0"
description = "Python client for the Prometheus monitoring system."
category = "main"
optional = false
python-versions = ">=2.7, !=3.0.*, !=3.1.*, !=3.2.*, !=3.3.*"

[package.extras]
twisted = ["twisted"]

[[package]]
name = "pycodestyle"
version = "2.8.0"
description = "Python style guide checker"
category = "dev"
optional = false
python-versions = ">=2.7, !=3.0.*, !=3.1.*, !=3.2.*, !=3.3.*, !=3.4.*"

[[package]]
name = "pyflakes"
version = "2.4.0"
description = "passive checker of Python programs"
category = "dev"
optional = false
python-versions = ">=2.7, !=3.0.*, !=3.1.*, !=3.2.*, !=3.3.*"

[[package]]
<<<<<<< HEAD
name = "pyparsing"
version = "3.0.6"
description = "Python parsing module"
category = "dev"
optional = false
python-versions = ">=3.6"

[package.extras]
diagrams = ["jinja2", "railroad-diagrams"]
=======
name = "python-dateutil"
version = "2.8.2"
description = "Extensions to the standard Python datetime module"
category = "dev"
optional = false
python-versions = "!=3.0.*,!=3.1.*,!=3.2.*,>=2.7"

[package.dependencies]
six = ">=1.5"
>>>>>>> 34428e25

[[package]]
name = "pytz"
version = "2021.3"
description = "World timezone definitions, modern and historical"
category = "main"
optional = false
python-versions = "*"

[[package]]
name = "redis"
version = "4.0.2"
description = "Python client for Redis database and key-value store"
category = "main"
optional = false
python-versions = ">=3.6"

[package.dependencies]
deprecated = "*"

[package.extras]
hiredis = ["hiredis (>=1.0.0)"]

[[package]]
name = "six"
version = "1.16.0"
description = "Python 2 and 3 compatibility utilities"
category = "dev"
optional = false
python-versions = ">=2.7, !=3.0.*, !=3.1.*, !=3.2.*"

[[package]]
name = "sortedcontainers"
version = "2.4.0"
description = "Sorted Containers -- Sorted List, Sorted Dict, Sorted Set"
category = "dev"
optional = false
python-versions = "*"

[[package]]
name = "sqlparse"
version = "0.4.2"
description = "A non-validating SQL parser."
category = "main"
optional = false
python-versions = ">=3.5"

[[package]]
name = "testfixtures"
version = "6.18.3"
description = "A collection of helpers and mock objects for unit tests and doc tests."
category = "dev"
optional = false
python-versions = "*"

[package.extras]
build = ["setuptools-git", "wheel", "twine"]
docs = ["sphinx", "zope.component", "sybil", "twisted", "mock", "django (<2)", "django"]
test = ["pytest (>=3.6)", "pytest-cov", "pytest-django", "zope.component", "sybil", "twisted", "mock", "django (<2)", "django"]

[[package]]
name = "toml"
version = "0.10.2"
description = "Python Library for Tom's Obvious, Minimal Language"
category = "dev"
optional = false
python-versions = ">=2.6, !=3.0.*, !=3.1.*, !=3.2.*"

[[package]]
name = "tqdm"
version = "4.62.3"
description = "Fast, Extensible Progress Meter"
category = "main"
optional = true
python-versions = "!=3.0.*,!=3.1.*,!=3.2.*,!=3.3.*,>=2.7"

[package.dependencies]
colorama = {version = "*", markers = "platform_system == \"Windows\""}

[package.extras]
dev = ["py-make (>=0.1.0)", "twine", "wheel"]
notebook = ["ipywidgets (>=6)"]
telegram = ["requests"]

[[package]]
name = "typed-ast"
version = "1.4.3"
description = "a fork of Python 2 and 3 ast modules with type comment support"
category = "dev"
optional = false
python-versions = "*"

[[package]]
name = "types-redis"
version = "4.0.3"
description = "Typing stubs for redis"
category = "dev"
optional = false
python-versions = "*"

[[package]]
name = "typing-extensions"
version = "4.0.1"
description = "Backported and Experimental Type Hints for Python 3.6+"
category = "main"
optional = false
python-versions = ">=3.6"

[[package]]
name = "wrapt"
version = "1.13.3"
description = "Module for decorators, wrappers and monkey patching."
category = "main"
optional = false
python-versions = "!=3.0.*,!=3.1.*,!=3.2.*,!=3.3.*,!=3.4.*,>=2.7"

[[package]]
name = "zipp"
version = "3.6.0"
description = "Backport of pathlib-compatible object wrapper for zip files"
category = "dev"
optional = false
python-versions = ">=3.6"

[package.extras]
docs = ["sphinx", "jaraco.packaging (>=8.2)", "rst.linker (>=1.9)"]
testing = ["pytest (>=4.6)", "pytest-checkdocs (>=2.4)", "pytest-flake8", "pytest-cov", "pytest-enabler (>=1.0.1)", "jaraco.itertools", "func-timeout", "pytest-black (>=0.3.7)", "pytest-mypy"]

[extras]
progress = ["tqdm"]
redis = ["redis"]

[metadata]
lock-version = "1.1"
<<<<<<< HEAD
python-versions = ">=3.6.1,<4"
content-hash = "8a97ac7f20164899c6cf6b7df16442692d526c24adb2c67c5d3178ecc1efb02e"
=======
python-versions = ">=3.6"
content-hash = "44461f804b2d6634e38d568b14367ddff0336c3987ee1a38af86cd0dec0cccd7"
>>>>>>> 34428e25

[metadata.files]
asgiref = [
    {file = "asgiref-3.4.1-py3-none-any.whl", hash = "sha256:ffc141aa908e6f175673e7b1b3b7af4fdb0ecb738fc5c8b88f69f055c2415214"},
    {file = "asgiref-3.4.1.tar.gz", hash = "sha256:4ef1ab46b484e3c706329cedeff284a5d40824200638503f5768edb6de7d58e9"},
]
attrs = [
    {file = "attrs-21.2.0-py2.py3-none-any.whl", hash = "sha256:149e90d6d8ac20db7a955ad60cf0e6881a3f20d37096140088356da6c716b0b1"},
    {file = "attrs-21.2.0.tar.gz", hash = "sha256:ef6aaac3ca6cd92904cdd0d83f629a15f18053ec84e6432106f7a4d04ae4f5fb"},
]
colorama = [
    {file = "colorama-0.4.4-py2.py3-none-any.whl", hash = "sha256:9f47eda37229f68eee03b24b9748937c7dc3868f906e8ba69fbcbdd3bc5dc3e2"},
    {file = "colorama-0.4.4.tar.gz", hash = "sha256:5941b2b48a20143d2267e95b1c2a7603ce057ee39fd88e7329b0c292aa16869b"},
]
daemonize = [
    {file = "daemonize-2.5.0-py2.py3-none-any.whl", hash = "sha256:9b6b91311a9d934ff3f5f766666635ca280d3de8e7137e4cd7d3f052543b989f"},
    {file = "daemonize-2.5.0.tar.gz", hash = "sha256:dd026e4ff8d22cb016ed2130bc738b7d4b1da597ef93c074d2adb9e4dea08bc3"},
]
deprecated = [
    {file = "Deprecated-1.2.13-py2.py3-none-any.whl", hash = "sha256:64756e3e14c8c5eea9795d93c524551432a0be75629f8f29e67ab8caf076c76d"},
    {file = "Deprecated-1.2.13.tar.gz", hash = "sha256:43ac5335da90c31c24ba028af536a91d41d53f9e6901ddb021bcc572ce44e38d"},
]
django = [
    {file = "Django-3.2.9-py3-none-any.whl", hash = "sha256:e22c9266da3eec7827737cde57694d7db801fedac938d252bf27377cec06ed1b"},
    {file = "Django-3.2.9.tar.gz", hash = "sha256:51284300f1522ffcdb07ccbdf676a307c6678659e1284f0618e5a774127a6a08"},
]
fakeredis = [
    {file = "fakeredis-1.7.0-py3-none-any.whl", hash = "sha256:6f1e04f64557ad3b6835bdc6e5a8d022cbace4bdc24a47ad58f6a72e0fbff760"},
    {file = "fakeredis-1.7.0.tar.gz", hash = "sha256:c9bd12e430336cbd3e189fae0e91eb99997b93e76dbfdd6ed67fa352dc684c71"},
]
flake8 = [
    {file = "flake8-4.0.1-py2.py3-none-any.whl", hash = "sha256:479b1304f72536a55948cb40a32dce8bb0ffe3501e26eaf292c7e60eb5e0428d"},
    {file = "flake8-4.0.1.tar.gz", hash = "sha256:806e034dda44114815e23c16ef92f95c91e4c71100ff52813adf7132a6ad870d"},
]
flake8-bugbear = [
    {file = "flake8-bugbear-21.11.29.tar.gz", hash = "sha256:8b04cb2fafc6a78e1a9d873bd3988e4282f7959bb6b0d7c1ae648ec09b937a7b"},
    {file = "flake8_bugbear-21.11.29-py36.py37.py38-none-any.whl", hash = "sha256:179e41ddae5de5e3c20d1f61736feeb234e70958fbb56ab3c28a67739c8e9a82"},
]
flake8-builtins = [
    {file = "flake8-builtins-1.5.3.tar.gz", hash = "sha256:09998853b2405e98e61d2ff3027c47033adbdc17f9fe44ca58443d876eb00f3b"},
    {file = "flake8_builtins-1.5.3-py2.py3-none-any.whl", hash = "sha256:7706babee43879320376861897e5d1468e396a40b8918ed7bccf70e5f90b8687"},
]
flake8-coding = [
    {file = "flake8-coding-1.3.2.tar.gz", hash = "sha256:b8f4d5157a8f74670e6cfea732c3d9f4291a4e994c8701d2c55f787c6e6cb741"},
    {file = "flake8_coding-1.3.2-py2.py3-none-any.whl", hash = "sha256:79704112c44d09d4ab6c8965e76a20c3f7073d52146db60303bce777d9612260"},
]
flake8-commas = [
    {file = "flake8-commas-2.1.0.tar.gz", hash = "sha256:940441ab8ee544df564ae3b3f49f20462d75d5c7cac2463e0b27436e2050f263"},
    {file = "flake8_commas-2.1.0-py2.py3-none-any.whl", hash = "sha256:ebb96c31e01d0ef1d0685a21f3f0e2f8153a0381430e748bf0bbbb5d5b453d54"},
]
flake8-comprehensions = [
    {file = "flake8-comprehensions-3.7.0.tar.gz", hash = "sha256:6b3218b2dde8ac5959c6476cde8f41a79e823c22feb656be2710cd2a3232cef9"},
    {file = "flake8_comprehensions-3.7.0-py3-none-any.whl", hash = "sha256:a5d7aea6315bbbd6fbcb2b4e80bff6a54d1600155e26236e555d0c6fe1d62522"},
]
flake8-debugger = [
    {file = "flake8-debugger-4.0.0.tar.gz", hash = "sha256:e43dc777f7db1481db473210101ec2df2bd39a45b149d7218a618e954177eda6"},
    {file = "flake8_debugger-4.0.0-py3-none-any.whl", hash = "sha256:82e64faa72e18d1bdd0000407502ebb8ecffa7bc027c62b9d4110ce27c091032"},
]
flake8-isort = [
    {file = "flake8-isort-4.1.1.tar.gz", hash = "sha256:d814304ab70e6e58859bc5c3e221e2e6e71c958e7005239202fee19c24f82717"},
    {file = "flake8_isort-4.1.1-py3-none-any.whl", hash = "sha256:c4e8b6dcb7be9b71a02e6e5d4196cefcef0f3447be51e82730fb336fff164949"},
]
flake8-mutable = [
    {file = "flake8-mutable-1.2.0.tar.gz", hash = "sha256:ee9b77111b867d845177bbc289d87d541445ffcc6029a0c5c65865b42b18c6a6"},
    {file = "flake8_mutable-1.2.0-py2-none-any.whl", hash = "sha256:38fd9dadcbcda6550a916197bc40ed76908119dabb37fbcca30873666c31d2d5"},
]
flake8-pep3101 = [
    {file = "flake8-pep3101-1.3.0.tar.gz", hash = "sha256:86e3eb4e42de8326dcd98ebdeaf9a3c6854203a48f34aeb3e7e8ed948107f512"},
    {file = "flake8_pep3101-1.3.0-py2.py3-none-any.whl", hash = "sha256:a5dae1caca1243b2b40108dce926d97cf5a9f52515c4a4cbb1ffe1ca0c54e343"},
]
flake8-tidy-imports = [
    {file = "flake8-tidy-imports-4.5.0.tar.gz", hash = "sha256:ac637961d0f319012d099e49619f8c928e3221f74e00fe6eb89513bc64c40adb"},
    {file = "flake8_tidy_imports-4.5.0-py3-none-any.whl", hash = "sha256:87eed94ae6a2fda6a5918d109746feadf1311e0eb8274ab7a7920f6db00a41c9"},
]
freezegun = [
    {file = "freezegun-1.1.0-py2.py3-none-any.whl", hash = "sha256:2ae695f7eb96c62529f03a038461afe3c692db3465e215355e1bb4b0ab408712"},
    {file = "freezegun-1.1.0.tar.gz", hash = "sha256:177f9dd59861d871e27a484c3332f35a6e3f5d14626f2bf91be37891f18927f3"},
]
importlib-metadata = [
    {file = "importlib_metadata-4.2.0-py3-none-any.whl", hash = "sha256:057e92c15bc8d9e8109738a48db0ccb31b4d9d5cfbee5a8670879a30be66304b"},
    {file = "importlib_metadata-4.2.0.tar.gz", hash = "sha256:b7e52a1f8dec14a75ea73e0891f3060099ca1d8e6a462a4dff11c3e119ea1b31"},
]
isort = [
    {file = "isort-5.10.1-py3-none-any.whl", hash = "sha256:6f62d78e2f89b4500b080fe3a81690850cd254227f27f75c3a0c491a1f351ba7"},
    {file = "isort-5.10.1.tar.gz", hash = "sha256:e8443a5e7a020e9d7f97f1d7d9cd17c88bcb3bc7e218bf9cf5095fe550be2951"},
]
mccabe = [
    {file = "mccabe-0.6.1-py2.py3-none-any.whl", hash = "sha256:ab8a6258860da4b6677da4bd2fe5dc2c659cff31b3ee4f7f5d64e79735b80d42"},
    {file = "mccabe-0.6.1.tar.gz", hash = "sha256:dd8d182285a0fe56bace7f45b5e7d1a6ebcbf524e8f3bd87eb0f125271b8831f"},
]
mypy = [
    {file = "mypy-0.910-cp35-cp35m-macosx_10_9_x86_64.whl", hash = "sha256:a155d80ea6cee511a3694b108c4494a39f42de11ee4e61e72bc424c490e46457"},
    {file = "mypy-0.910-cp35-cp35m-manylinux1_x86_64.whl", hash = "sha256:b94e4b785e304a04ea0828759172a15add27088520dc7e49ceade7834275bedb"},
    {file = "mypy-0.910-cp35-cp35m-manylinux2010_x86_64.whl", hash = "sha256:088cd9c7904b4ad80bec811053272986611b84221835e079be5bcad029e79dd9"},
    {file = "mypy-0.910-cp35-cp35m-win_amd64.whl", hash = "sha256:adaeee09bfde366d2c13fe6093a7df5df83c9a2ba98638c7d76b010694db760e"},
    {file = "mypy-0.910-cp36-cp36m-macosx_10_9_x86_64.whl", hash = "sha256:ecd2c3fe726758037234c93df7e98deb257fd15c24c9180dacf1ef829da5f921"},
    {file = "mypy-0.910-cp36-cp36m-manylinux1_x86_64.whl", hash = "sha256:d9dd839eb0dc1bbe866a288ba3c1afc33a202015d2ad83b31e875b5905a079b6"},
    {file = "mypy-0.910-cp36-cp36m-manylinux2010_x86_64.whl", hash = "sha256:3e382b29f8e0ccf19a2df2b29a167591245df90c0b5a2542249873b5c1d78212"},
    {file = "mypy-0.910-cp36-cp36m-win_amd64.whl", hash = "sha256:53fd2eb27a8ee2892614370896956af2ff61254c275aaee4c230ae771cadd885"},
    {file = "mypy-0.910-cp37-cp37m-macosx_10_9_x86_64.whl", hash = "sha256:b6fb13123aeef4a3abbcfd7e71773ff3ff1526a7d3dc538f3929a49b42be03f0"},
    {file = "mypy-0.910-cp37-cp37m-manylinux1_x86_64.whl", hash = "sha256:e4dab234478e3bd3ce83bac4193b2ecd9cf94e720ddd95ce69840273bf44f6de"},
    {file = "mypy-0.910-cp37-cp37m-manylinux2010_x86_64.whl", hash = "sha256:7df1ead20c81371ccd6091fa3e2878559b5c4d4caadaf1a484cf88d93ca06703"},
    {file = "mypy-0.910-cp37-cp37m-win_amd64.whl", hash = "sha256:0aadfb2d3935988ec3815952e44058a3100499f5be5b28c34ac9d79f002a4a9a"},
    {file = "mypy-0.910-cp38-cp38-macosx_10_9_x86_64.whl", hash = "sha256:ec4e0cd079db280b6bdabdc807047ff3e199f334050db5cbb91ba3e959a67504"},
    {file = "mypy-0.910-cp38-cp38-manylinux1_x86_64.whl", hash = "sha256:119bed3832d961f3a880787bf621634ba042cb8dc850a7429f643508eeac97b9"},
    {file = "mypy-0.910-cp38-cp38-manylinux2010_x86_64.whl", hash = "sha256:866c41f28cee548475f146aa4d39a51cf3b6a84246969f3759cb3e9c742fc072"},
    {file = "mypy-0.910-cp38-cp38-win_amd64.whl", hash = "sha256:ceb6e0a6e27fb364fb3853389607cf7eb3a126ad335790fa1e14ed02fba50811"},
    {file = "mypy-0.910-cp39-cp39-macosx_10_9_x86_64.whl", hash = "sha256:1a85e280d4d217150ce8cb1a6dddffd14e753a4e0c3cf90baabb32cefa41b59e"},
    {file = "mypy-0.910-cp39-cp39-macosx_11_0_arm64.whl", hash = "sha256:42c266ced41b65ed40a282c575705325fa7991af370036d3f134518336636f5b"},
    {file = "mypy-0.910-cp39-cp39-manylinux1_x86_64.whl", hash = "sha256:3c4b8ca36877fc75339253721f69603a9c7fdb5d4d5a95a1a1b899d8b86a4de2"},
    {file = "mypy-0.910-cp39-cp39-manylinux2010_x86_64.whl", hash = "sha256:c0df2d30ed496a08de5daed2a9ea807d07c21ae0ab23acf541ab88c24b26ab97"},
    {file = "mypy-0.910-cp39-cp39-win_amd64.whl", hash = "sha256:c6c2602dffb74867498f86e6129fd52a2770c48b7cd3ece77ada4fa38f94eba8"},
    {file = "mypy-0.910-py3-none-any.whl", hash = "sha256:ef565033fa5a958e62796867b1df10c40263ea9ded87164d67572834e57a174d"},
    {file = "mypy-0.910.tar.gz", hash = "sha256:704098302473cb31a218f1775a873b376b30b4c18229421e9e9dc8916fd16150"},
]
mypy-extensions = [
    {file = "mypy_extensions-0.4.3-py2.py3-none-any.whl", hash = "sha256:090fedd75945a69ae91ce1303b5824f428daf5a028d2f6ab8a299250a846f15d"},
    {file = "mypy_extensions-0.4.3.tar.gz", hash = "sha256:2d82818f5bb3e369420cb3c4060a7970edba416647068eb4c5343488a6c604a8"},
]
packaging = [
    {file = "packaging-21.3-py3-none-any.whl", hash = "sha256:ef103e05f519cdc783ae24ea4e2e0f508a9c99b2d4969652eed6a2e1ea5bd522"},
    {file = "packaging-21.3.tar.gz", hash = "sha256:dd47c42927d89ab911e606518907cc2d3a1f38bbd026385970643f9c5b8ecfeb"},
]
prometheus-client = [
    {file = "prometheus_client-0.12.0-py2.py3-none-any.whl", hash = "sha256:317453ebabff0a1b02df7f708efbab21e3489e7072b61cb6957230dd004a0af0"},
    {file = "prometheus_client-0.12.0.tar.gz", hash = "sha256:1b12ba48cee33b9b0b9de64a1047cbd3c5f2d0ab6ebcead7ddda613a750ec3c5"},
]
pycodestyle = [
    {file = "pycodestyle-2.8.0-py2.py3-none-any.whl", hash = "sha256:720f8b39dde8b293825e7ff02c475f3077124006db4f440dcbc9a20b76548a20"},
    {file = "pycodestyle-2.8.0.tar.gz", hash = "sha256:eddd5847ef438ea1c7870ca7eb78a9d47ce0cdb4851a5523949f2601d0cbbe7f"},
]
pyflakes = [
    {file = "pyflakes-2.4.0-py2.py3-none-any.whl", hash = "sha256:3bb3a3f256f4b7968c9c788781e4ff07dce46bdf12339dcda61053375426ee2e"},
    {file = "pyflakes-2.4.0.tar.gz", hash = "sha256:05a85c2872edf37a4ed30b0cce2f6093e1d0581f8c19d7393122da7e25b2b24c"},
]
pyparsing = [
    {file = "pyparsing-3.0.6-py3-none-any.whl", hash = "sha256:04ff808a5b90911829c55c4e26f75fa5ca8a2f5f36aa3a51f68e27033341d3e4"},
    {file = "pyparsing-3.0.6.tar.gz", hash = "sha256:d9bdec0013ef1eb5a84ab39a3b3868911598afa494f5faa038647101504e2b81"},
]
python-dateutil = [
    {file = "python-dateutil-2.8.2.tar.gz", hash = "sha256:0123cacc1627ae19ddf3c27a5de5bd67ee4586fbdd6440d9748f8abb483d3e86"},
    {file = "python_dateutil-2.8.2-py2.py3-none-any.whl", hash = "sha256:961d03dc3453ebbc59dbdea9e4e11c5651520a876d0f4db161e8674aae935da9"},
]
pytz = [
    {file = "pytz-2021.3-py2.py3-none-any.whl", hash = "sha256:3672058bc3453457b622aab7a1c3bfd5ab0bdae451512f6cf25f64ed37f5b87c"},
    {file = "pytz-2021.3.tar.gz", hash = "sha256:acad2d8b20a1af07d4e4c9d2e9285c5ed9104354062f275f3fcd88dcef4f1326"},
]
redis = [
    {file = "redis-4.0.2-py3-none-any.whl", hash = "sha256:c8481cf414474e3497ec7971a1ba9b998c8efad0f0d289a009a5bbef040894f9"},
    {file = "redis-4.0.2.tar.gz", hash = "sha256:ccf692811f2c1fc7a92b466aa2599e4a6d2d73d5f736a2c70be600657c0da34a"},
]
six = [
    {file = "six-1.16.0-py2.py3-none-any.whl", hash = "sha256:8abb2f1d86890a2dfb989f9a77cfcfd3e47c2a354b01111771326f8aa26e0254"},
    {file = "six-1.16.0.tar.gz", hash = "sha256:1e61c37477a1626458e36f7b1d82aa5c9b094fa4802892072e49de9c60c4c926"},
]
sortedcontainers = [
    {file = "sortedcontainers-2.4.0-py2.py3-none-any.whl", hash = "sha256:a163dcaede0f1c021485e957a39245190e74249897e2ae4b2aa38595db237ee0"},
    {file = "sortedcontainers-2.4.0.tar.gz", hash = "sha256:25caa5a06cc30b6b83d11423433f65d1f9d76c4c6a0c90e3379eaa43b9bfdb88"},
]
sqlparse = [
    {file = "sqlparse-0.4.2-py3-none-any.whl", hash = "sha256:48719e356bb8b42991bdbb1e8b83223757b93789c00910a616a071910ca4a64d"},
    {file = "sqlparse-0.4.2.tar.gz", hash = "sha256:0c00730c74263a94e5a9919ade150dfc3b19c574389985446148402998287dae"},
]
testfixtures = [
    {file = "testfixtures-6.18.3-py2.py3-none-any.whl", hash = "sha256:6ddb7f56a123e1a9339f130a200359092bd0a6455e31838d6c477e8729bb7763"},
    {file = "testfixtures-6.18.3.tar.gz", hash = "sha256:2600100ae96ffd082334b378e355550fef8b4a529a6fa4c34f47130905c7426d"},
]
toml = [
    {file = "toml-0.10.2-py2.py3-none-any.whl", hash = "sha256:806143ae5bfb6a3c6e736a764057db0e6a0e05e338b5630894a5f779cabb4f9b"},
    {file = "toml-0.10.2.tar.gz", hash = "sha256:b3bda1d108d5dd99f4a20d24d9c348e91c4db7ab1b749200bded2f839ccbe68f"},
]
tqdm = [
    {file = "tqdm-4.62.3-py2.py3-none-any.whl", hash = "sha256:8dd278a422499cd6b727e6ae4061c40b48fce8b76d1ccbf5d34fca9b7f925b0c"},
    {file = "tqdm-4.62.3.tar.gz", hash = "sha256:d359de7217506c9851b7869f3708d8ee53ed70a1b8edbba4dbcb47442592920d"},
]
typed-ast = [
    {file = "typed_ast-1.4.3-cp35-cp35m-manylinux1_i686.whl", hash = "sha256:2068531575a125b87a41802130fa7e29f26c09a2833fea68d9a40cf33902eba6"},
    {file = "typed_ast-1.4.3-cp35-cp35m-manylinux1_x86_64.whl", hash = "sha256:c907f561b1e83e93fad565bac5ba9c22d96a54e7ea0267c708bffe863cbe4075"},
    {file = "typed_ast-1.4.3-cp35-cp35m-manylinux2014_aarch64.whl", hash = "sha256:1b3ead4a96c9101bef08f9f7d1217c096f31667617b58de957f690c92378b528"},
    {file = "typed_ast-1.4.3-cp35-cp35m-win32.whl", hash = "sha256:dde816ca9dac1d9c01dd504ea5967821606f02e510438120091b84e852367428"},
    {file = "typed_ast-1.4.3-cp35-cp35m-win_amd64.whl", hash = "sha256:777a26c84bea6cd934422ac2e3b78863a37017618b6e5c08f92ef69853e765d3"},
    {file = "typed_ast-1.4.3-cp36-cp36m-macosx_10_9_x86_64.whl", hash = "sha256:f8afcf15cc511ada719a88e013cec87c11aff7b91f019295eb4530f96fe5ef2f"},
    {file = "typed_ast-1.4.3-cp36-cp36m-manylinux1_i686.whl", hash = "sha256:52b1eb8c83f178ab787f3a4283f68258525f8d70f778a2f6dd54d3b5e5fb4341"},
    {file = "typed_ast-1.4.3-cp36-cp36m-manylinux1_x86_64.whl", hash = "sha256:01ae5f73431d21eead5015997ab41afa53aa1fbe252f9da060be5dad2c730ace"},
    {file = "typed_ast-1.4.3-cp36-cp36m-manylinux2014_aarch64.whl", hash = "sha256:c190f0899e9f9f8b6b7863debfb739abcb21a5c054f911ca3596d12b8a4c4c7f"},
    {file = "typed_ast-1.4.3-cp36-cp36m-win32.whl", hash = "sha256:398e44cd480f4d2b7ee8d98385ca104e35c81525dd98c519acff1b79bdaac363"},
    {file = "typed_ast-1.4.3-cp36-cp36m-win_amd64.whl", hash = "sha256:bff6ad71c81b3bba8fa35f0f1921fb24ff4476235a6e94a26ada2e54370e6da7"},
    {file = "typed_ast-1.4.3-cp37-cp37m-macosx_10_9_x86_64.whl", hash = "sha256:0fb71b8c643187d7492c1f8352f2c15b4c4af3f6338f21681d3681b3dc31a266"},
    {file = "typed_ast-1.4.3-cp37-cp37m-manylinux1_i686.whl", hash = "sha256:760ad187b1041a154f0e4d0f6aae3e40fdb51d6de16e5c99aedadd9246450e9e"},
    {file = "typed_ast-1.4.3-cp37-cp37m-manylinux1_x86_64.whl", hash = "sha256:5feca99c17af94057417d744607b82dd0a664fd5e4ca98061480fd8b14b18d04"},
    {file = "typed_ast-1.4.3-cp37-cp37m-manylinux2014_aarch64.whl", hash = "sha256:95431a26309a21874005845c21118c83991c63ea800dd44843e42a916aec5899"},
    {file = "typed_ast-1.4.3-cp37-cp37m-win32.whl", hash = "sha256:aee0c1256be6c07bd3e1263ff920c325b59849dc95392a05f258bb9b259cf39c"},
    {file = "typed_ast-1.4.3-cp37-cp37m-win_amd64.whl", hash = "sha256:9ad2c92ec681e02baf81fdfa056fe0d818645efa9af1f1cd5fd6f1bd2bdfd805"},
    {file = "typed_ast-1.4.3-cp38-cp38-macosx_10_9_x86_64.whl", hash = "sha256:b36b4f3920103a25e1d5d024d155c504080959582b928e91cb608a65c3a49e1a"},
    {file = "typed_ast-1.4.3-cp38-cp38-manylinux1_i686.whl", hash = "sha256:067a74454df670dcaa4e59349a2e5c81e567d8d65458d480a5b3dfecec08c5ff"},
    {file = "typed_ast-1.4.3-cp38-cp38-manylinux1_x86_64.whl", hash = "sha256:7538e495704e2ccda9b234b82423a4038f324f3a10c43bc088a1636180f11a41"},
    {file = "typed_ast-1.4.3-cp38-cp38-manylinux2014_aarch64.whl", hash = "sha256:af3d4a73793725138d6b334d9d247ce7e5f084d96284ed23f22ee626a7b88e39"},
    {file = "typed_ast-1.4.3-cp38-cp38-win32.whl", hash = "sha256:f2362f3cb0f3172c42938946dbc5b7843c2a28aec307c49100c8b38764eb6927"},
    {file = "typed_ast-1.4.3-cp38-cp38-win_amd64.whl", hash = "sha256:dd4a21253f42b8d2b48410cb31fe501d32f8b9fbeb1f55063ad102fe9c425e40"},
    {file = "typed_ast-1.4.3-cp39-cp39-macosx_10_9_x86_64.whl", hash = "sha256:f328adcfebed9f11301eaedfa48e15bdece9b519fb27e6a8c01aa52a17ec31b3"},
    {file = "typed_ast-1.4.3-cp39-cp39-manylinux1_i686.whl", hash = "sha256:2c726c276d09fc5c414693a2de063f521052d9ea7c240ce553316f70656c84d4"},
    {file = "typed_ast-1.4.3-cp39-cp39-manylinux1_x86_64.whl", hash = "sha256:cae53c389825d3b46fb37538441f75d6aecc4174f615d048321b716df2757fb0"},
    {file = "typed_ast-1.4.3-cp39-cp39-manylinux2014_aarch64.whl", hash = "sha256:b9574c6f03f685070d859e75c7f9eeca02d6933273b5e69572e5ff9d5e3931c3"},
    {file = "typed_ast-1.4.3-cp39-cp39-win32.whl", hash = "sha256:209596a4ec71d990d71d5e0d312ac935d86930e6eecff6ccc7007fe54d703808"},
    {file = "typed_ast-1.4.3-cp39-cp39-win_amd64.whl", hash = "sha256:9c6d1a54552b5330bc657b7ef0eae25d00ba7ffe85d9ea8ae6540d2197a3788c"},
    {file = "typed_ast-1.4.3.tar.gz", hash = "sha256:fb1bbeac803adea29cedd70781399c99138358c26d05fcbd23c13016b7f5ec65"},
]
types-redis = [
    {file = "types-redis-4.0.3.tar.gz", hash = "sha256:c7a99bdfea2e4fdf57952159614d85f0d08991007f0666dfa3c4220c3baa8fba"},
    {file = "types_redis-4.0.3-py3-none-any.whl", hash = "sha256:0c980f5df48610b0933cfe914c75e7c7eed8cf10025c47391a016b844145233a"},
]
typing-extensions = [
    {file = "typing_extensions-4.0.1-py3-none-any.whl", hash = "sha256:7f001e5ac290a0c0401508864c7ec868be4e701886d5b573a9528ed3973d9d3b"},
    {file = "typing_extensions-4.0.1.tar.gz", hash = "sha256:4ca091dea149f945ec56afb48dae714f21e8692ef22a395223bcd328961b6a0e"},
]
wrapt = [
    {file = "wrapt-1.13.3-cp27-cp27m-macosx_10_9_x86_64.whl", hash = "sha256:e05e60ff3b2b0342153be4d1b597bbcfd8330890056b9619f4ad6b8d5c96a81a"},
    {file = "wrapt-1.13.3-cp27-cp27m-manylinux1_i686.whl", hash = "sha256:85148f4225287b6a0665eef08a178c15097366d46b210574a658c1ff5b377489"},
    {file = "wrapt-1.13.3-cp27-cp27m-manylinux1_x86_64.whl", hash = "sha256:2dded5496e8f1592ec27079b28b6ad2a1ef0b9296d270f77b8e4a3a796cf6909"},
    {file = "wrapt-1.13.3-cp27-cp27m-manylinux2010_i686.whl", hash = "sha256:e94b7d9deaa4cc7bac9198a58a7240aaf87fe56c6277ee25fa5b3aa1edebd229"},
    {file = "wrapt-1.13.3-cp27-cp27m-manylinux2010_x86_64.whl", hash = "sha256:498e6217523111d07cd67e87a791f5e9ee769f9241fcf8a379696e25806965af"},
    {file = "wrapt-1.13.3-cp27-cp27mu-manylinux1_i686.whl", hash = "sha256:ec7e20258ecc5174029a0f391e1b948bf2906cd64c198a9b8b281b811cbc04de"},
    {file = "wrapt-1.13.3-cp27-cp27mu-manylinux1_x86_64.whl", hash = "sha256:87883690cae293541e08ba2da22cacaae0a092e0ed56bbba8d018cc486fbafbb"},
    {file = "wrapt-1.13.3-cp27-cp27mu-manylinux2010_i686.whl", hash = "sha256:f99c0489258086308aad4ae57da9e8ecf9e1f3f30fa35d5e170b4d4896554d80"},
    {file = "wrapt-1.13.3-cp27-cp27mu-manylinux2010_x86_64.whl", hash = "sha256:6a03d9917aee887690aa3f1747ce634e610f6db6f6b332b35c2dd89412912bca"},
    {file = "wrapt-1.13.3-cp310-cp310-macosx_10_9_x86_64.whl", hash = "sha256:936503cb0a6ed28dbfa87e8fcd0a56458822144e9d11a49ccee6d9a8adb2ac44"},
    {file = "wrapt-1.13.3-cp310-cp310-manylinux_2_5_i686.manylinux1_i686.manylinux_2_12_i686.manylinux2010_i686.whl", hash = "sha256:f9c51d9af9abb899bd34ace878fbec8bf357b3194a10c4e8e0a25512826ef056"},
    {file = "wrapt-1.13.3-cp310-cp310-manylinux_2_5_x86_64.manylinux1_x86_64.manylinux_2_12_x86_64.manylinux2010_x86_64.whl", hash = "sha256:220a869982ea9023e163ba915077816ca439489de6d2c09089b219f4e11b6785"},
    {file = "wrapt-1.13.3-cp310-cp310-musllinux_1_1_i686.whl", hash = "sha256:0877fe981fd76b183711d767500e6b3111378ed2043c145e21816ee589d91096"},
    {file = "wrapt-1.13.3-cp310-cp310-musllinux_1_1_x86_64.whl", hash = "sha256:43e69ffe47e3609a6aec0fe723001c60c65305784d964f5007d5b4fb1bc6bf33"},
    {file = "wrapt-1.13.3-cp310-cp310-win32.whl", hash = "sha256:78dea98c81915bbf510eb6a3c9c24915e4660302937b9ae05a0947164248020f"},
    {file = "wrapt-1.13.3-cp310-cp310-win_amd64.whl", hash = "sha256:ea3e746e29d4000cd98d572f3ee2a6050a4f784bb536f4ac1f035987fc1ed83e"},
    {file = "wrapt-1.13.3-cp35-cp35m-manylinux1_i686.whl", hash = "sha256:8c73c1a2ec7c98d7eaded149f6d225a692caa1bd7b2401a14125446e9e90410d"},
    {file = "wrapt-1.13.3-cp35-cp35m-manylinux1_x86_64.whl", hash = "sha256:086218a72ec7d986a3eddb7707c8c4526d677c7b35e355875a0fe2918b059179"},
    {file = "wrapt-1.13.3-cp35-cp35m-manylinux2010_i686.whl", hash = "sha256:e92d0d4fa68ea0c02d39f1e2f9cb5bc4b4a71e8c442207433d8db47ee79d7aa3"},
    {file = "wrapt-1.13.3-cp35-cp35m-manylinux2010_x86_64.whl", hash = "sha256:d4a5f6146cfa5c7ba0134249665acd322a70d1ea61732723c7d3e8cc0fa80755"},
    {file = "wrapt-1.13.3-cp35-cp35m-win32.whl", hash = "sha256:8aab36778fa9bba1a8f06a4919556f9f8c7b33102bd71b3ab307bb3fecb21851"},
    {file = "wrapt-1.13.3-cp35-cp35m-win_amd64.whl", hash = "sha256:944b180f61f5e36c0634d3202ba8509b986b5fbaf57db3e94df11abee244ba13"},
    {file = "wrapt-1.13.3-cp36-cp36m-macosx_10_9_x86_64.whl", hash = "sha256:2ebdde19cd3c8cdf8df3fc165bc7827334bc4e353465048b36f7deeae8ee0918"},
    {file = "wrapt-1.13.3-cp36-cp36m-manylinux_2_5_i686.manylinux1_i686.manylinux_2_12_i686.manylinux2010_i686.whl", hash = "sha256:610f5f83dd1e0ad40254c306f4764fcdc846641f120c3cf424ff57a19d5f7ade"},
    {file = "wrapt-1.13.3-cp36-cp36m-manylinux_2_5_x86_64.manylinux1_x86_64.manylinux_2_12_x86_64.manylinux2010_x86_64.whl", hash = "sha256:5601f44a0f38fed36cc07db004f0eedeaadbdcec90e4e90509480e7e6060a5bc"},
    {file = "wrapt-1.13.3-cp36-cp36m-musllinux_1_1_i686.whl", hash = "sha256:e6906d6f48437dfd80464f7d7af1740eadc572b9f7a4301e7dd3d65db285cacf"},
    {file = "wrapt-1.13.3-cp36-cp36m-musllinux_1_1_x86_64.whl", hash = "sha256:766b32c762e07e26f50d8a3468e3b4228b3736c805018e4b0ec8cc01ecd88125"},
    {file = "wrapt-1.13.3-cp36-cp36m-win32.whl", hash = "sha256:5f223101f21cfd41deec8ce3889dc59f88a59b409db028c469c9b20cfeefbe36"},
    {file = "wrapt-1.13.3-cp36-cp36m-win_amd64.whl", hash = "sha256:f122ccd12fdc69628786d0c947bdd9cb2733be8f800d88b5a37c57f1f1d73c10"},
    {file = "wrapt-1.13.3-cp37-cp37m-macosx_10_9_x86_64.whl", hash = "sha256:46f7f3af321a573fc0c3586612db4decb7eb37172af1bc6173d81f5b66c2e068"},
    {file = "wrapt-1.13.3-cp37-cp37m-manylinux_2_5_i686.manylinux1_i686.manylinux_2_12_i686.manylinux2010_i686.whl", hash = "sha256:778fd096ee96890c10ce96187c76b3e99b2da44e08c9e24d5652f356873f6709"},
    {file = "wrapt-1.13.3-cp37-cp37m-manylinux_2_5_x86_64.manylinux1_x86_64.manylinux_2_12_x86_64.manylinux2010_x86_64.whl", hash = "sha256:0cb23d36ed03bf46b894cfec777eec754146d68429c30431c99ef28482b5c1df"},
    {file = "wrapt-1.13.3-cp37-cp37m-musllinux_1_1_i686.whl", hash = "sha256:96b81ae75591a795d8c90edc0bfaab44d3d41ffc1aae4d994c5aa21d9b8e19a2"},
    {file = "wrapt-1.13.3-cp37-cp37m-musllinux_1_1_x86_64.whl", hash = "sha256:7dd215e4e8514004c8d810a73e342c536547038fb130205ec4bba9f5de35d45b"},
    {file = "wrapt-1.13.3-cp37-cp37m-win32.whl", hash = "sha256:47f0a183743e7f71f29e4e21574ad3fa95676136f45b91afcf83f6a050914829"},
    {file = "wrapt-1.13.3-cp37-cp37m-win_amd64.whl", hash = "sha256:fd76c47f20984b43d93de9a82011bb6e5f8325df6c9ed4d8310029a55fa361ea"},
    {file = "wrapt-1.13.3-cp38-cp38-macosx_10_9_x86_64.whl", hash = "sha256:b73d4b78807bd299b38e4598b8e7bd34ed55d480160d2e7fdaabd9931afa65f9"},
    {file = "wrapt-1.13.3-cp38-cp38-manylinux_2_5_i686.manylinux1_i686.manylinux_2_12_i686.manylinux2010_i686.whl", hash = "sha256:ec9465dd69d5657b5d2fa6133b3e1e989ae27d29471a672416fd729b429eb554"},
    {file = "wrapt-1.13.3-cp38-cp38-manylinux_2_5_x86_64.manylinux1_x86_64.manylinux_2_12_x86_64.manylinux2010_x86_64.whl", hash = "sha256:dd91006848eb55af2159375134d724032a2d1d13bcc6f81cd8d3ed9f2b8e846c"},
    {file = "wrapt-1.13.3-cp38-cp38-musllinux_1_1_i686.whl", hash = "sha256:ae9de71eb60940e58207f8e71fe113c639da42adb02fb2bcbcaccc1ccecd092b"},
    {file = "wrapt-1.13.3-cp38-cp38-musllinux_1_1_x86_64.whl", hash = "sha256:51799ca950cfee9396a87f4a1240622ac38973b6df5ef7a41e7f0b98797099ce"},
    {file = "wrapt-1.13.3-cp38-cp38-win32.whl", hash = "sha256:4b9c458732450ec42578b5642ac53e312092acf8c0bfce140ada5ca1ac556f79"},
    {file = "wrapt-1.13.3-cp38-cp38-win_amd64.whl", hash = "sha256:7dde79d007cd6dfa65afe404766057c2409316135cb892be4b1c768e3f3a11cb"},
    {file = "wrapt-1.13.3-cp39-cp39-macosx_10_9_x86_64.whl", hash = "sha256:981da26722bebb9247a0601e2922cedf8bb7a600e89c852d063313102de6f2cb"},
    {file = "wrapt-1.13.3-cp39-cp39-manylinux_2_5_i686.manylinux1_i686.manylinux_2_12_i686.manylinux2010_i686.whl", hash = "sha256:705e2af1f7be4707e49ced9153f8d72131090e52be9278b5dbb1498c749a1e32"},
    {file = "wrapt-1.13.3-cp39-cp39-manylinux_2_5_x86_64.manylinux1_x86_64.manylinux_2_12_x86_64.manylinux2010_x86_64.whl", hash = "sha256:25b1b1d5df495d82be1c9d2fad408f7ce5ca8a38085e2da41bb63c914baadff7"},
    {file = "wrapt-1.13.3-cp39-cp39-musllinux_1_1_i686.whl", hash = "sha256:77416e6b17926d953b5c666a3cb718d5945df63ecf922af0ee576206d7033b5e"},
    {file = "wrapt-1.13.3-cp39-cp39-musllinux_1_1_x86_64.whl", hash = "sha256:865c0b50003616f05858b22174c40ffc27a38e67359fa1495605f96125f76640"},
    {file = "wrapt-1.13.3-cp39-cp39-win32.whl", hash = "sha256:0a017a667d1f7411816e4bf214646d0ad5b1da2c1ea13dec6c162736ff25a374"},
    {file = "wrapt-1.13.3-cp39-cp39-win_amd64.whl", hash = "sha256:81bd7c90d28a4b2e1df135bfbd7c23aee3050078ca6441bead44c42483f9ebfb"},
    {file = "wrapt-1.13.3.tar.gz", hash = "sha256:1fea9cd438686e6682271d36f3481a9f3636195578bab9ca3382e2f5f01fc185"},
]
zipp = [
    {file = "zipp-3.6.0-py3-none-any.whl", hash = "sha256:9fe5ea21568a0a70e50f273397638d39b03353731e6cbbb3fd8502a33fec40bc"},
    {file = "zipp-3.6.0.tar.gz", hash = "sha256:71c644c5369f4a6e07636f0aa966270449561fcea2e3d6747b8d23efaa9d7832"},
]<|MERGE_RESOLUTION|>--- conflicted
+++ resolved
@@ -348,7 +348,6 @@
 python-versions = ">=2.7, !=3.0.*, !=3.1.*, !=3.2.*, !=3.3.*"
 
 [[package]]
-<<<<<<< HEAD
 name = "pyparsing"
 version = "3.0.6"
 description = "Python parsing module"
@@ -358,7 +357,8 @@
 
 [package.extras]
 diagrams = ["jinja2", "railroad-diagrams"]
-=======
+
+[[package]]
 name = "python-dateutil"
 version = "2.8.2"
 description = "Extensions to the standard Python datetime module"
@@ -368,7 +368,6 @@
 
 [package.dependencies]
 six = ">=1.5"
->>>>>>> 34428e25
 
 [[package]]
 name = "pytz"
@@ -503,13 +502,8 @@
 
 [metadata]
 lock-version = "1.1"
-<<<<<<< HEAD
 python-versions = ">=3.6.1,<4"
-content-hash = "8a97ac7f20164899c6cf6b7df16442692d526c24adb2c67c5d3178ecc1efb02e"
-=======
-python-versions = ">=3.6"
-content-hash = "44461f804b2d6634e38d568b14367ddff0336c3987ee1a38af86cd0dec0cccd7"
->>>>>>> 34428e25
+content-hash = "a78b96b30cb69bb95af176adc68c5db0f10b23ec950d4fca4825a536c21b8488"
 
 [metadata.files]
 asgiref = [
